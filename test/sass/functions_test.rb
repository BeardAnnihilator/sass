#!/usr/bin/env ruby
require 'test/unit'
require File.dirname(__FILE__) + '/../test_helper'
require 'sass/script'

module Sass::Script::Functions
  def no_kw_args
    Sass::Script::String.new("no-kw-args")
  end

  def only_var_args(*args)
    Sass::Script::String.new("only-var-args("+args.map{|a| a.plus(Sass::Script::Number.new(1)).to_s }.join(", ")+")")
  end
  declare :only_var_args, [], :var_args => true

  def only_kw_args(kwargs)
    Sass::Script::String.new("only-kw-args(" + kwargs.keys.map {|a| a.to_s}.sort.join(", ") + ")")
  end
  declare :only_kw_args, [], :var_kwargs => true
end

module Sass::Script::Functions::UserFunctions
  def call_options_on_new_literal
    str = Sass::Script::String.new("foo")
    str.options[:foo]
    str
  end

  def user_defined
    Sass::Script::String.new("I'm a user-defined string!")
  end

  def _preceding_underscore
    Sass::Script::String.new("I'm another user-defined string!")
  end

  def fetch_the_variable
    environment.var('variable')
  end
end

module Sass::Script::Functions
  include Sass::Script::Functions::UserFunctions
end

class SassFunctionTest < Test::Unit::TestCase
  # Tests taken from:
  #   http://www.w3.org/Style/CSS/Test/CSS3/Color/20070927/html4/t040204-hsl-h-rotating-b.htm
  #   http://www.w3.org/Style/CSS/Test/CSS3/Color/20070927/html4/t040204-hsl-values-b.htm
  File.read(File.dirname(__FILE__) + "/data/hsl-rgb.txt").split("\n\n").each do |chunk|
    hsls, rgbs = chunk.strip.split("====")
    hsls.strip.split("\n").zip(rgbs.strip.split("\n")) do |hsl, rgb|
      hsl_method = "test_hsl: #{hsl} = #{rgb}"
      unless method_defined?(hsl_method)
        define_method(hsl_method) do
          assert_equal(evaluate(rgb), evaluate(hsl))
        end
      end

      rgb_to_hsl_method = "test_rgb_to_hsl: #{rgb} = #{hsl}"
      unless method_defined?(rgb_to_hsl_method)
        define_method(rgb_to_hsl_method) do
          rgb_color = perform(rgb)
          hsl_color = perform(hsl)

          white = hsl_color.lightness == 100
          black = hsl_color.lightness == 0
          grayscale = white || black || hsl_color.saturation == 0

          assert_in_delta(hsl_color.hue, rgb_color.hue, 0.0001,
            "Hues should be equal") unless grayscale
          assert_in_delta(hsl_color.saturation, rgb_color.saturation, 0.0001,
            "Saturations should be equal") unless white || black
          assert_in_delta(hsl_color.lightness, rgb_color.lightness, 0.0001,
            "Lightnesses should be equal")
        end
      end
    end
  end

  def test_hsl_kwargs
    assert_equal "#33cccc", evaluate("hsl($hue: 180, $saturation: 60%, $lightness: 50%)")
  end

  def test_hsl_checks_bounds
    assert_error_message("Saturation -114 must be between 0% and 100% for `hsl'", "hsl(10, -114, 12)");
    assert_error_message("Lightness 256% must be between 0% and 100% for `hsl'", "hsl(10, 10, 256%)");
  end

  def test_hsl_checks_types
    assert_error_message("\"foo\" is not a number for `hsl'", "hsl(\"foo\", 10, 12)");
    assert_error_message("\"foo\" is not a number for `hsl'", "hsl(10, \"foo\", 12)");
    assert_error_message("\"foo\" is not a number for `hsl'", "hsl(10, 10, \"foo\")");
  end

  def test_hsla
    assert_equal "rgba(51, 204, 204, 0.4)", evaluate("hsla(180, 60%, 50%, 0.4)")
    assert_equal "#33cccc", evaluate("hsla(180, 60%, 50%, 1)")
    assert_equal "rgba(51, 204, 204, 0)", evaluate("hsla(180, 60%, 50%, 0)")
    assert_equal "rgba(51, 204, 204, 0.4)", evaluate("hsla($hue: 180, $saturation: 60%, $lightness: 50%, $alpha: 0.4)")
  end

  def test_hsla_checks_bounds
    assert_error_message("Saturation -114 must be between 0% and 100% for `hsla'", "hsla(10, -114, 12, 1)");
    assert_error_message("Lightness 256% must be between 0% and 100% for `hsla'", "hsla(10, 10, 256%, 0)");
    assert_error_message("Alpha channel -0.1 must be between 0 and 1 for `hsla'", "hsla(10, 10, 10, -0.1)");
    assert_error_message("Alpha channel 1.1 must be between 0 and 1 for `hsla'", "hsla(10, 10, 10, 1.1)");
  end

  def test_hsla_checks_types
    assert_error_message("\"foo\" is not a number for `hsla'", "hsla(\"foo\", 10, 12, 0.3)");
    assert_error_message("\"foo\" is not a number for `hsla'", "hsla(10, \"foo\", 12, 0)");
    assert_error_message("\"foo\" is not a number for `hsla'", "hsla(10, 10, \"foo\", 1)");
    assert_error_message("\"foo\" is not a number for `hsla'", "hsla(10, 10, 10, \"foo\")");
  end

  def test_percentage
    assert_equal("50%",  evaluate("percentage(.5)"))
    assert_equal("100%", evaluate("percentage(1)"))
    assert_equal("25%",  evaluate("percentage(25px / 100px)"))
    assert_equal("50%",  evaluate("percentage($value: 0.5)"))
  end

  def test_percentage_checks_types
    assert_error_message("25px is not a unitless number for `percentage'", "percentage(25px)")
    assert_error_message("#cccccc is not a unitless number for `percentage'", "percentage(#ccc)")
    assert_error_message("\"string\" is not a unitless number for `percentage'", %Q{percentage("string")})
  end

  def test_round
    assert_equal("5",   evaluate("round(4.8)"))
    assert_equal("5px", evaluate("round(4.8px)"))
    assert_equal("5px", evaluate("round(5.49px)"))
    assert_equal("5px", evaluate("round($value: 5.49px)"))

    assert_error_message("#cccccc is not a number for `round'", "round(#ccc)")
  end

  def test_floor
    assert_equal("4",   evaluate("floor(4.8)"))
    assert_equal("4px", evaluate("floor(4.8px)"))
    assert_equal("4px", evaluate("floor($value: 4.8px)"))

    assert_error_message("\"foo\" is not a number for `floor'", "floor(\"foo\")")
  end

  def test_ceil
    assert_equal("5",   evaluate("ceil(4.1)"))
    assert_equal("5px", evaluate("ceil(4.8px)"))
    assert_equal("5px", evaluate("ceil($value: 4.8px)"))

    assert_error_message("\"a\" is not a number for `ceil'", "ceil(\"a\")")
  end

  def test_abs
    assert_equal("5",   evaluate("abs(-5)"))
    assert_equal("5px", evaluate("abs(-5px)"))
    assert_equal("5",   evaluate("abs(5)"))
    assert_equal("5px", evaluate("abs(5px)"))
    assert_equal("5px", evaluate("abs($value: 5px)"))

    assert_error_message("#aaaaaa is not a number for `abs'", "abs(#aaa)")
  end

  def test_min
    #assert_equal("1", evaluate("min(1, 2, 3)"))
    assert_equal("1", evaluate("min(3px, 2px, 1)"))
    assert_equal("4em", evaluate("min(4em)"))
    assert_equal("10cm", evaluate("min(10cm, 6in)"))

    assert_error_message("#aaaaaa is not a number for `min'", "min(#aaa)")
    assert_error_message("Incompatible units: 'px' and 'em'.", "min(3em, 4em, 1px)")
  end

  def test_max
    assert_equal("3", evaluate("max(1, 2, 3)"))
    assert_equal("3", evaluate("max(3, 2px, 1px)"))
    assert_equal("4em", evaluate("max(4em)"))
    assert_equal("6in", evaluate("max(10cm, 6in)"))

    assert_error_message("#aaaaaa is not a number for `max'", "max(#aaa)")
    assert_error_message("Incompatible units: 'px' and 'em'.", "max(3em, 4em, 1px)")
  end

  def test_rgb
    assert_equal("#123456", evaluate("rgb(18, 52, 86)"))
    assert_equal("#beaded", evaluate("rgb(190, 173, 237)"))
    assert_equal("springgreen", evaluate("rgb(0, 255, 127)"))
    assert_equal("springgreen", evaluate("rgb($red: 0, $green: 255, $blue: 127)"))
  end

  def test_rgb_percent
    assert_equal("#123456", evaluate("rgb(7.1%, 20.4%, 34%)"))
    assert_equal("#beaded", evaluate("rgb(74.7%, 173, 93%)"))
    assert_equal("#beaded", evaluate("rgb(190, 68%, 237)"))
    assert_equal("springgreen", evaluate("rgb(0%, 100%, 50%)"))
  end

  def test_rgb_tests_bounds
    assert_error_message("Color value 256 must be between 0 and 255 for `rgb'",
      "rgb(256, 1, 1)")
    assert_error_message("Color value 256 must be between 0 and 255 for `rgb'",
      "rgb(1, 256, 1)")
    assert_error_message("Color value 256 must be between 0 and 255 for `rgb'",
      "rgb(1, 1, 256)")
    assert_error_message("Color value 256 must be between 0 and 255 for `rgb'",
      "rgb(1, 256, 257)")
    assert_error_message("Color value -1 must be between 0 and 255 for `rgb'",
      "rgb(-1, 1, 1)")
  end

  def test_rgb_test_percent_bounds
    assert_error_message("Color value 100.1% must be between 0% and 100% for `rgb'",
      "rgb(100.1%, 0, 0)")
    assert_error_message("Color value -0.1% must be between 0% and 100% for `rgb'",
      "rgb(0, -0.1%, 0)")
    assert_error_message("Color value 101% must be between 0% and 100% for `rgb'",
      "rgb(0, 0, 101%)")
  end

  def test_rgb_tests_types
    assert_error_message("\"foo\" is not a number for `rgb'", "rgb(\"foo\", 10, 12)");
    assert_error_message("\"foo\" is not a number for `rgb'", "rgb(10, \"foo\", 12)");
    assert_error_message("\"foo\" is not a number for `rgb'", "rgb(10, 10, \"foo\")");
  end

  def test_rgba
    assert_equal("rgba(18, 52, 86, 0.5)", evaluate("rgba(18, 52, 86, 0.5)"))
    assert_equal("#beaded", evaluate("rgba(190, 173, 237, 1)"))
    assert_equal("rgba(0, 255, 127, 0)", evaluate("rgba(0, 255, 127, 0)"))
    assert_equal("rgba(0, 255, 127, 0)", evaluate("rgba($red: 0, $green: 255, $blue: 127, $alpha: 0)"))
  end

  def test_rgba_tests_bounds
    assert_error_message("Color value 256 must be between 0 and 255 for `rgba'",
      "rgba(256, 1, 1, 0.3)")
    assert_error_message("Color value 256 must be between 0 and 255 for `rgba'",
      "rgba(1, 256, 1, 0.3)")
    assert_error_message("Color value 256 must be between 0 and 255 for `rgba'",
      "rgba(1, 1, 256, 0.3)")
    assert_error_message("Color value 256 must be between 0 and 255 for `rgba'",
      "rgba(1, 256, 257, 0.3)")
    assert_error_message("Color value -1 must be between 0 and 255 for `rgba'",
      "rgba(-1, 1, 1, 0.3)")
    assert_error_message("Alpha channel -0.2 must be between 0 and 1 for `rgba'",
      "rgba(1, 1, 1, -0.2)")
    assert_error_message("Alpha channel 1.2 must be between 0 and 1 for `rgba'",
      "rgba(1, 1, 1, 1.2)")
  end

  def test_rgba_tests_types
    assert_error_message("\"foo\" is not a number for `rgba'", "rgba(\"foo\", 10, 12, 0.2)");
    assert_error_message("\"foo\" is not a number for `rgba'", "rgba(10, \"foo\", 12, 0.1)");
    assert_error_message("\"foo\" is not a number for `rgba'", "rgba(10, 10, \"foo\", 0)");
    assert_error_message("\"foo\" is not a number for `rgba'", "rgba(10, 10, 10, \"foo\")");
  end

  def test_rgba_with_color
    assert_equal "rgba(16, 32, 48, 0.5)", evaluate("rgba(#102030, 0.5)")
    assert_equal "rgba(0, 0, 255, 0.5)", evaluate("rgba(blue, 0.5)")
    assert_equal "rgba(0, 0, 255, 0.5)", evaluate("rgba($color: blue, $alpha: 0.5)")
  end

  def test_rgba_with_color_tests_types
    assert_error_message("\"foo\" is not a color for `rgba'", "rgba(\"foo\", 0.2)");
    assert_error_message("\"foo\" is not a number for `rgba'", "rgba(blue, \"foo\")");
  end

  def test_rgba_tests_num_args
    assert_error_message("wrong number of arguments (0 for 4) for `rgba'", "rgba()");
    assert_error_message("wrong number of arguments (1 for 4) for `rgba'", "rgba(blue)");
    assert_error_message("wrong number of arguments (3 for 4) for `rgba'", "rgba(1, 2, 3)");
    assert_error_message("wrong number of arguments (5 for 4) for `rgba'", "rgba(1, 2, 3, 0.4, 5)");
  end

  def test_red
    assert_equal("18", evaluate("red(#123456)"))
    assert_equal("18", evaluate("red($color: #123456)"))
  end

  def test_red_exception
    assert_error_message("12 is not a color for `red'", "red(12)")
  end

  def test_green
    assert_equal("52", evaluate("green(#123456)"))
    assert_equal("52", evaluate("green($color: #123456)"))
  end

  def test_green_exception
    assert_error_message("12 is not a color for `green'", "green(12)")
  end

  def test_blue
    assert_equal("86", evaluate("blue(#123456)"))
    assert_equal("86", evaluate("blue($color: #123456)"))
  end

  def test_blue_exception
    assert_error_message("12 is not a color for `blue'", "blue(12)")
  end

  def test_hue
    assert_equal("18deg", evaluate("hue(hsl(18, 50%, 20%))"))
    assert_equal("18deg", evaluate("hue($color: hsl(18, 50%, 20%))"))
  end

  def test_hue_exception
    assert_error_message("12 is not a color for `hue'", "hue(12)")
  end

  def test_saturation
    assert_equal("52%", evaluate("saturation(hsl(20, 52%, 20%))"))
    assert_equal("52%", evaluate("saturation(hsl(20, 52, 20%))"))
    assert_equal("52%", evaluate("saturation($color: hsl(20, 52, 20%))"))
  end

  def test_saturation_exception
    assert_error_message("12 is not a color for `saturation'", "saturation(12)")
  end

  def test_lightness
    assert_equal("86%", evaluate("lightness(hsl(120, 50%, 86%))"))
    assert_equal("86%", evaluate("lightness(hsl(120, 50%, 86))"))
    assert_equal("86%", evaluate("lightness($color: hsl(120, 50%, 86))"))
  end

  def test_lightness_exception
    assert_error_message("12 is not a color for `lightness'", "lightness(12)")
  end

  def test_alpha
    assert_equal("1", evaluate("alpha(#123456)"))
    assert_equal("0.34", evaluate("alpha(rgba(0, 1, 2, 0.34))"))
    assert_equal("0", evaluate("alpha(hsla(0, 1, 2, 0))"))
    assert_equal("0", evaluate("alpha($color: hsla(0, 1, 2, 0))"))
  end

  def test_alpha_exception
    assert_error_message("12 is not a color for `alpha'", "alpha(12)")
  end

  def test_opacity
    assert_equal("1", evaluate("opacity(#123456)"))
    assert_equal("0.34", evaluate("opacity(rgba(0, 1, 2, 0.34))"))
    assert_equal("0", evaluate("opacity(hsla(0, 1, 2, 0))"))
    assert_equal("0", evaluate("opacity($color: hsla(0, 1, 2, 0))"))
    assert_equal("opacity(20%)", evaluate("opacity(20%)"))
  end

  def test_opacity_exception
    assert_error_message("\"foo\" is not a color for `opacity'", "opacity(foo)")
  end

  def test_opacify
    assert_equal("rgba(0, 0, 0, 0.75)", evaluate("opacify(rgba(0, 0, 0, 0.5), 0.25)"))
    assert_equal("rgba(0, 0, 0, 0.3)", evaluate("opacify(rgba(0, 0, 0, 0.2), 0.1)"))
    assert_equal("rgba(0, 0, 0, 0.7)", evaluate("fade-in(rgba(0, 0, 0, 0.2), 0.5px)"))
    assert_equal("black", evaluate("fade_in(rgba(0, 0, 0, 0.2), 0.8)"))
    assert_equal("black", evaluate("opacify(rgba(0, 0, 0, 0.2), 1)"))
    assert_equal("rgba(0, 0, 0, 0.2)", evaluate("opacify(rgba(0, 0, 0, 0.2), 0%)"))
    assert_equal("rgba(0, 0, 0, 0.2)", evaluate("opacify($color: rgba(0, 0, 0, 0.2), $amount: 0%)"))
    assert_equal("rgba(0, 0, 0, 0.2)", evaluate("fade-in($color: rgba(0, 0, 0, 0.2), $amount: 0%)"))
  end

  def test_opacify_tests_bounds
    assert_error_message("Amount -0.001 must be between 0 and 1 for `opacify'",
      "opacify(rgba(0, 0, 0, 0.2), -0.001)")
    assert_error_message("Amount 1.001 must be between 0 and 1 for `opacify'",
      "opacify(rgba(0, 0, 0, 0.2), 1.001)")
  end

  def test_opacify_tests_types
    assert_error_message("\"foo\" is not a color for `opacify'", "opacify(\"foo\", 10%)")
    assert_error_message("\"foo\" is not a number for `opacify'", "opacify(#fff, \"foo\")")
  end

  def test_transparentize
    assert_equal("rgba(0, 0, 0, 0.3)", evaluate("transparentize(rgba(0, 0, 0, 0.5), 0.2)"))
    assert_equal("rgba(0, 0, 0, 0.1)", evaluate("transparentize(rgba(0, 0, 0, 0.2), 0.1)"))
    assert_equal("rgba(0, 0, 0, 0.2)", evaluate("fade-out(rgba(0, 0, 0, 0.5), 0.3px)"))
    assert_equal("rgba(0, 0, 0, 0)", evaluate("fade_out(rgba(0, 0, 0, 0.2), 0.2)"))
    assert_equal("rgba(0, 0, 0, 0)", evaluate("transparentize(rgba(0, 0, 0, 0.2), 1)"))
    assert_equal("rgba(0, 0, 0, 0.2)", evaluate("transparentize(rgba(0, 0, 0, 0.2), 0)"))
    assert_equal("rgba(0, 0, 0, 0.2)", evaluate("transparentize($color: rgba(0, 0, 0, 0.2), $amount: 0)"))
    assert_equal("rgba(0, 0, 0, 0.2)", evaluate("fade-out($color: rgba(0, 0, 0, 0.2), $amount: 0)"))
  end

  def test_transparentize_tests_bounds
    assert_error_message("Amount -0.001 must be between 0 and 1 for `transparentize'",
      "transparentize(rgba(0, 0, 0, 0.2), -0.001)")
    assert_error_message("Amount 1.001 must be between 0 and 1 for `transparentize'",
      "transparentize(rgba(0, 0, 0, 0.2), 1.001)")
  end

  def test_transparentize_tests_types
    assert_error_message("\"foo\" is not a color for `transparentize'", "transparentize(\"foo\", 10%)")
    assert_error_message("\"foo\" is not a number for `transparentize'", "transparentize(#fff, \"foo\")")
  end

  def test_lighten
    assert_equal("#4d4d4d", evaluate("lighten(hsl(0, 0, 0), 30%)"))
    assert_equal("#ee0000", evaluate("lighten(#800, 20%)"))
    assert_equal("white", evaluate("lighten(#fff, 20%)"))
    assert_equal("white", evaluate("lighten(#800, 100%)"))
    assert_equal("#880000", evaluate("lighten(#800, 0%)"))
    assert_equal("rgba(238, 0, 0, 0.5)", evaluate("lighten(rgba(136, 0, 0, 0.5), 20%)"))
    assert_equal("rgba(238, 0, 0, 0.5)", evaluate("lighten($color: rgba(136, 0, 0, 0.5), $amount: 20%)"))
  end

  def test_lighten_tests_bounds
    assert_error_message("Amount -0.001 must be between 0% and 100% for `lighten'",
      "lighten(#123, -0.001)")
    assert_error_message("Amount 100.001 must be between 0% and 100% for `lighten'",
      "lighten(#123, 100.001)")
  end

  def test_lighten_tests_types
    assert_error_message("\"foo\" is not a color for `lighten'", "lighten(\"foo\", 10%)")
    assert_error_message("\"foo\" is not a number for `lighten'", "lighten(#fff, \"foo\")")
  end

  def test_darken
    assert_equal("#ff6a00", evaluate("darken(hsl(25, 100, 80), 30%)"))
    assert_equal("#220000", evaluate("darken(#800, 20%)"))
    assert_equal("black", evaluate("darken(#000, 20%)"))
    assert_equal("black", evaluate("darken(#800, 100%)"))
    assert_equal("#880000", evaluate("darken(#800, 0%)"))
    assert_equal("rgba(34, 0, 0, 0.5)", evaluate("darken(rgba(136, 0, 0, 0.5), 20%)"))
    assert_equal("rgba(34, 0, 0, 0.5)", evaluate("darken($color: rgba(136, 0, 0, 0.5), $amount: 20%)"))
  end

  def test_darken_tests_bounds
    assert_error_message("Amount -0.001 must be between 0% and 100% for `darken'",
      "darken(#123, -0.001)")
    assert_error_message("Amount 100.001 must be between 0% and 100% for `darken'",
      "darken(#123, 100.001)")
  end

  def test_darken_tests_types
    assert_error_message("\"foo\" is not a color for `darken'", "darken(\"foo\", 10%)")
    assert_error_message("\"foo\" is not a number for `darken'", "darken(#fff, \"foo\")")
  end

  def test_saturate
    assert_equal("#d9f2d9", evaluate("saturate(hsl(120, 30, 90), 20%)"))
    assert_equal("#9e3f3f", evaluate("saturate(#855, 20%)"))
    assert_equal("black", evaluate("saturate(#000, 20%)"))
    assert_equal("white", evaluate("saturate(#fff, 20%)"))
    assert_equal("#33ff33", evaluate("saturate(#8a8, 100%)"))
    assert_equal("#88aa88", evaluate("saturate(#8a8, 0%)"))
    assert_equal("rgba(158, 63, 63, 0.5)", evaluate("saturate(rgba(136, 85, 85, 0.5), 20%)"))
    assert_equal("rgba(158, 63, 63, 0.5)", evaluate("saturate($color: rgba(136, 85, 85, 0.5), $amount: 20%)"))
    assert_equal("saturate(50%)", evaluate("saturate(50%)"))
  end

  def test_saturate_tests_bounds
    assert_error_message("Amount -0.001 must be between 0% and 100% for `saturate'",
      "saturate(#123, -0.001)")
    assert_error_message("Amount 100.001 must be between 0% and 100% for `saturate'",
      "saturate(#123, 100.001)")
  end

  def test_saturate_tests_types
    assert_error_message("\"foo\" is not a color for `saturate'", "saturate(\"foo\", 10%)")
    assert_error_message("\"foo\" is not a number for `saturate'", "saturate(#fff, \"foo\")")
  end

  def test_desaturate
    assert_equal("#e3e8e3", evaluate("desaturate(hsl(120, 30, 90), 20%)"))
    assert_equal("#726b6b", evaluate("desaturate(#855, 20%)"))
    assert_equal("black", evaluate("desaturate(#000, 20%)"))
    assert_equal("white", evaluate("desaturate(#fff, 20%)"))
    assert_equal("#999999", evaluate("desaturate(#8a8, 100%)"))
    assert_equal("#88aa88", evaluate("desaturate(#8a8, 0%)"))
    assert_equal("rgba(114, 107, 107, 0.5)", evaluate("desaturate(rgba(136, 85, 85, 0.5), 20%)"))
    assert_equal("rgba(114, 107, 107, 0.5)", evaluate("desaturate($color: rgba(136, 85, 85, 0.5), $amount: 20%)"))
  end

  def test_desaturate_tests_bounds
    assert_error_message("Amount -0.001 must be between 0% and 100% for `desaturate'",
      "desaturate(#123, -0.001)")
    assert_error_message("Amount 100.001 must be between 0% and 100% for `desaturate'",
      "desaturate(#123, 100.001)")
  end

  def test_desaturate_tests_types
    assert_error_message("\"foo\" is not a color for `desaturate'", "desaturate(\"foo\", 10%)")
    assert_error_message("\"foo\" is not a number for `desaturate'", "desaturate(#fff, \"foo\")")
  end

  def test_adjust_hue
    assert_equal("#deeded", evaluate("adjust-hue(hsl(120, 30, 90), 60deg)"))
    assert_equal("#ededde", evaluate("adjust-hue(hsl(120, 30, 90), -60deg)"))
    assert_equal("#886a11", evaluate("adjust-hue(#811, 45deg)"))
    assert_equal("black", evaluate("adjust-hue(#000, 45deg)"))
    assert_equal("white", evaluate("adjust-hue(#fff, 45deg)"))
    assert_equal("#88aa88", evaluate("adjust-hue(#8a8, 360deg)"))
    assert_equal("#88aa88", evaluate("adjust-hue(#8a8, 0deg)"))
    assert_equal("rgba(136, 106, 17, 0.5)", evaluate("adjust-hue(rgba(136, 17, 17, 0.5), 45deg)"))
    assert_equal("rgba(136, 106, 17, 0.5)", evaluate("adjust-hue($color: rgba(136, 17, 17, 0.5), $degrees: 45deg)"))
  end

  def test_adjust_hue_tests_types
    assert_error_message("\"foo\" is not a color for `adjust-hue'", "adjust-hue(\"foo\", 10%)")
    assert_error_message("\"foo\" is not a number for `adjust-hue'", "adjust-hue(#fff, \"foo\")")
  end

  def test_adjust_color
    # HSL
    assert_equal(evaluate("hsl(180, 30, 90)"),
      evaluate("adjust-color(hsl(120, 30, 90), $hue: 60deg)"))
    assert_equal(evaluate("hsl(120, 50, 90)"),
      evaluate("adjust-color(hsl(120, 30, 90), $saturation: 20%)"))
    assert_equal(evaluate("hsl(120, 30, 60)"),
      evaluate("adjust-color(hsl(120, 30, 90), $lightness: -30%)"))
    # RGB
    assert_equal(evaluate("rgb(15, 20, 30)"),
      evaluate("adjust-color(rgb(10, 20, 30), $red: 5)"))
    assert_equal(evaluate("rgb(10, 15, 30)"),
      evaluate("adjust-color(rgb(10, 20, 30), $green: -5)"))
    assert_equal(evaluate("rgb(10, 20, 40)"),
      evaluate("adjust-color(rgb(10, 20, 30), $blue: 10)"))
    # Alpha
    assert_equal(evaluate("hsla(120, 30, 90, 0.65)"),
      evaluate("adjust-color(hsl(120, 30, 90), $alpha: -0.35)"))
    assert_equal(evaluate("rgba(10, 20, 30, 0.9)"),
      evaluate("adjust-color(rgba(10, 20, 30, 0.4), $alpha: 0.5)"))

    # HSL composability
    assert_equal(evaluate("hsl(180, 20, 90)"),
      evaluate("adjust-color(hsl(120, 30, 90), $hue: 60deg, $saturation: -10%)"))
    assert_equal(evaluate("hsl(180, 20, 95)"),
      evaluate("adjust-color(hsl(120, 30, 90), $hue: 60deg, $saturation: -10%, $lightness: 5%)"))
    assert_equal(evaluate("hsla(120, 20, 95, 0.3)"),
      evaluate("adjust-color(hsl(120, 30, 90), $saturation: -10%, $lightness: 5%, $alpha: -0.7)"))

    # RGB composability
    assert_equal(evaluate("rgb(15, 20, 29)"),
      evaluate("adjust-color(rgb(10, 20, 30), $red: 5, $blue: -1)"))
    assert_equal(evaluate("rgb(15, 45, 29)"),
      evaluate("adjust-color(rgb(10, 20, 30), $red: 5, $green: 25, $blue: -1)"))
    assert_equal(evaluate("rgba(10, 25, 29, 0.7)"),
      evaluate("adjust-color(rgb(10, 20, 30), $green: 5, $blue: -1, $alpha: -0.3)"))

    # HSL range restriction
    assert_equal(evaluate("hsl(120, 30, 90)"),
      evaluate("adjust-color(hsl(120, 30, 90), $hue: 720deg)"))
    assert_equal(evaluate("hsl(120, 0, 90)"),
      evaluate("adjust-color(hsl(120, 30, 90), $saturation: -90%)"))
    assert_equal(evaluate("hsl(120, 30, 100)"),
      evaluate("adjust-color(hsl(120, 30, 90), $lightness: 30%)"))

    # RGB range restriction
    assert_equal(evaluate("rgb(255, 20, 30)"),
      evaluate("adjust-color(rgb(10, 20, 30), $red: 250)"))
    assert_equal(evaluate("rgb(10, 0, 30)"),
      evaluate("adjust-color(rgb(10, 20, 30), $green: -30)"))
    assert_equal(evaluate("rgb(10, 20, 0)"),
      evaluate("adjust-color(rgb(10, 20, 30), $blue: -40)"))
  end

  def test_adjust_color_tests_types
    assert_error_message("\"foo\" is not a color for `adjust-color'", "adjust-color(foo, $hue: 10)")
    # HSL
    assert_error_message("$hue: \"foo\" is not a number for `adjust-color'",
      "adjust-color(blue, $hue: foo)")
    assert_error_message("$saturation: \"foo\" is not a number for `adjust-color'",
      "adjust-color(blue, $saturation: foo)")
    assert_error_message("$lightness: \"foo\" is not a number for `adjust-color'",
      "adjust-color(blue, $lightness: foo)")
    # RGB
    assert_error_message("$red: \"foo\" is not a number for `adjust-color'",
      "adjust-color(blue, $red: foo)")
    assert_error_message("$green: \"foo\" is not a number for `adjust-color'",
      "adjust-color(blue, $green: foo)")
    assert_error_message("$blue: \"foo\" is not a number for `adjust-color'",
      "adjust-color(blue, $blue: foo)")
    # Alpha
    assert_error_message("$alpha: \"foo\" is not a number for `adjust-color'",
      "adjust-color(blue, $alpha: foo)")
  end

  def test_adjust_color_tests_arg_range
    # HSL
    assert_error_message("$saturation: Amount 101% must be between -100% and 100% for `adjust-color'",
      "adjust-color(blue, $saturation: 101%)")
    assert_error_message("$saturation: Amount -101% must be between -100% and 100% for `adjust-color'",
      "adjust-color(blue, $saturation: -101%)")
    assert_error_message("$lightness: Amount 101% must be between -100% and 100% for `adjust-color'",
      "adjust-color(blue, $lightness: 101%)")
    assert_error_message("$lightness: Amount -101% must be between -100% and 100% for `adjust-color'",
      "adjust-color(blue, $lightness: -101%)")
    # RGB
    assert_error_message("$red: Amount 256 must be between -255 and 255 for `adjust-color'",
      "adjust-color(blue, $red: 256)")
    assert_error_message("$red: Amount -256 must be between -255 and 255 for `adjust-color'",
      "adjust-color(blue, $red: -256)")
    assert_error_message("$green: Amount 256 must be between -255 and 255 for `adjust-color'",
      "adjust-color(blue, $green: 256)")
    assert_error_message("$green: Amount -256 must be between -255 and 255 for `adjust-color'",
      "adjust-color(blue, $green: -256)")
    assert_error_message("$blue: Amount 256 must be between -255 and 255 for `adjust-color'",
      "adjust-color(blue, $blue: 256)")
    assert_error_message("$blue: Amount -256 must be between -255 and 255 for `adjust-color'",
      "adjust-color(blue, $blue: -256)")
    # Alpha
    assert_error_message("$alpha: Amount 1.1 must be between -1 and 1 for `adjust-color'",
      "adjust-color(blue, $alpha: 1.1)")
    assert_error_message("$alpha: Amount -1.1 must be between -1 and 1 for `adjust-color'",
      "adjust-color(blue, $alpha: -1.1)")
  end

  def test_adjust_color_argument_errors
    assert_error_message("Unknown argument $hoo (260deg) for `adjust-color'",
      "adjust-color(blue, $hoo: 260deg)")
    assert_error_message("Cannot specify HSL and RGB values for a color at the same time for `adjust-color'",
      "adjust-color(blue, $hue: 120deg, $red: 10)");
    assert_error_message("10px is not a keyword argument for `adjust_color'",
      "adjust-color(blue, 10px)")
    assert_error_message("10px is not a keyword argument for `adjust_color'",
      "adjust-color(blue, 10px, 20px)")
    assert_error_message("10px is not a keyword argument for `adjust_color'",
      "adjust-color(blue, 10px, $hue: 180deg)")
  end

  def test_scale_color
    # HSL
    assert_equal(evaluate("hsl(120, 51, 90)"),
      evaluate("scale-color(hsl(120, 30, 90), $saturation: 30%)"))
    assert_equal(evaluate("hsl(120, 30, 76.5)"),
      evaluate("scale-color(hsl(120, 30, 90), $lightness: -15%)"))
    # RGB
    assert_equal(evaluate("rgb(157, 20, 30)"),
      evaluate("scale-color(rgb(10, 20, 30), $red: 60%)"))
    assert_equal(evaluate("rgb(10, 38.8, 30)"),
      evaluate("scale-color(rgb(10, 20, 30), $green: 8%)"))
    assert_equal(evaluate("rgb(10, 20, 20)"),
      evaluate("scale-color(rgb(10, 20, 30), $blue: -(1/3)*100%)"))
    # Alpha
    assert_equal(evaluate("hsla(120, 30, 90, 0.86)"),
      evaluate("scale-color(hsl(120, 30, 90), $alpha: -14%)"))
    assert_equal(evaluate("rgba(10, 20, 30, 0.82)"),
      evaluate("scale-color(rgba(10, 20, 30, 0.8), $alpha: 10%)"))

    # HSL composability
    assert_equal(evaluate("hsl(120, 51, 76.5)"),
      evaluate("scale-color(hsl(120, 30, 90), $saturation: 30%, $lightness: -15%)"))
    assert_equal(evaluate("hsla(120, 51, 90, 0.2)"),
      evaluate("scale-color(hsl(120, 30, 90), $saturation: 30%, $alpha: -80%)"))

    # RGB composability
    assert_equal(evaluate("rgb(157, 38.8, 30)"),
      evaluate("scale-color(rgb(10, 20, 30), $red: 60%, $green: 8%)"))
    assert_equal(evaluate("rgb(157, 38.8, 20)"),
      evaluate("scale-color(rgb(10, 20, 30), $red: 60%, $green: 8%, $blue: -(1/3)*100%)"))
    assert_equal(evaluate("rgba(10, 38.8, 20, 0.55)"),
      evaluate("scale-color(rgba(10, 20, 30, 0.5), $green: 8%, $blue: -(1/3)*100%, $alpha: 10%)"))

    # Extremes
    assert_equal(evaluate("hsl(120, 100, 90)"),
      evaluate("scale-color(hsl(120, 30, 90), $saturation: 100%)"))
    assert_equal(evaluate("hsl(120, 30, 90)"),
      evaluate("scale-color(hsl(120, 30, 90), $saturation: 0%)"))
    assert_equal(evaluate("hsl(120, 0, 90)"),
      evaluate("scale-color(hsl(120, 30, 90), $saturation: -100%)"))
  end

  def test_scale_color_tests_types
    assert_error_message("\"foo\" is not a color for `scale-color'", "scale-color(foo, $red: 10%)")
    # HSL
    assert_error_message("$saturation: \"foo\" is not a number for `scale-color'",
      "scale-color(blue, $saturation: foo)")
    assert_error_message("$lightness: \"foo\" is not a number for `scale-color'",
      "scale-color(blue, $lightness: foo)")
    # RGB
    assert_error_message("$red: \"foo\" is not a number for `scale-color'",
      "scale-color(blue, $red: foo)")
    assert_error_message("$green: \"foo\" is not a number for `scale-color'",
      "scale-color(blue, $green: foo)")
    assert_error_message("$blue: \"foo\" is not a number for `scale-color'",
      "scale-color(blue, $blue: foo)")
    # Alpha
    assert_error_message("$alpha: \"foo\" is not a number for `scale-color'",
      "scale-color(blue, $alpha: foo)")
  end

  def test_scale_color_argument_errors
    # Range
    assert_error_message("$saturation: Amount 101% must be between -100% and 100% for `scale-color'",
      "scale-color(blue, $saturation: 101%)")
    assert_error_message("$red: Amount -101% must be between -100% and 100% for `scale-color'",
      "scale-color(blue, $red: -101%)")
    assert_error_message("$alpha: Amount -101% must be between -100% and 100% for `scale-color'",
      "scale-color(blue, $alpha: -101%)")

    # Unit
    assert_error_message("Expected $saturation to have a unit of % but got 80 for `scale-color'",
      "scale-color(blue, $saturation: 80)")
    assert_error_message("Expected $alpha to have a unit of % but got 0.5 for `scale-color'",
      "scale-color(blue, $alpha: 0.5)")

    # Unknown argument
    assert_error_message("Unknown argument $hue (80%) for `scale-color'", "scale-color(blue, $hue: 80%)")

    # Non-keyword arg
    assert_error_message("10px is not a keyword argument for `scale_color'", "scale-color(blue, 10px)")

    # HSL/RGB
    assert_error_message("Cannot specify HSL and RGB values for a color at the same time for `scale-color'",
      "scale-color(blue, $lightness: 10%, $red: 20%)");
  end

  def test_change_color
    # HSL
    assert_equal(evaluate("hsl(195, 30, 90)"),
      evaluate("change-color(hsl(120, 30, 90), $hue: 195deg)"))
    assert_equal(evaluate("hsl(120, 50, 90)"),
      evaluate("change-color(hsl(120, 30, 90), $saturation: 50%)"))
    assert_equal(evaluate("hsl(120, 30, 40)"),
      evaluate("change-color(hsl(120, 30, 90), $lightness: 40%)"))
    # RGB
    assert_equal(evaluate("rgb(123, 20, 30)"),
      evaluate("change-color(rgb(10, 20, 30), $red: 123)"))
    assert_equal(evaluate("rgb(10, 234, 30)"),
      evaluate("change-color(rgb(10, 20, 30), $green: 234)"))
    assert_equal(evaluate("rgb(10, 20, 198)"),
      evaluate("change-color(rgb(10, 20, 30), $blue: 198)"))
    # Alpha
    assert_equal(evaluate("rgba(10, 20, 30, 0.76)"),
      evaluate("change-color(rgb(10, 20, 30), $alpha: 0.76)"))

    # HSL composability
    assert_equal(evaluate("hsl(56, 30, 47)"),
      evaluate("change-color(hsl(120, 30, 90), $hue: 56deg, $lightness: 47%)"))
    assert_equal(evaluate("hsla(56, 30, 47, 0.9)"),
      evaluate("change-color(hsl(120, 30, 90), $hue: 56deg, $lightness: 47%, $alpha: 0.9)"))
  end

  def test_change_color_tests_types
    assert_error_message("\"foo\" is not a color for `change-color'", "change-color(foo, $red: 10%)")
    # HSL
    assert_error_message("$saturation: \"foo\" is not a number for `change-color'",
      "change-color(blue, $saturation: foo)")
    assert_error_message("$lightness: \"foo\" is not a number for `change-color'",
      "change-color(blue, $lightness: foo)")
    # RGB
    assert_error_message("$red: \"foo\" is not a number for `change-color'", "change-color(blue, $red: foo)")
    assert_error_message("$green: \"foo\" is not a number for `change-color'", "change-color(blue, $green: foo)")
    assert_error_message("$blue: \"foo\" is not a number for `change-color'", "change-color(blue, $blue: foo)")
    # Alpha
    assert_error_message("$alpha: \"foo\" is not a number for `change-color'", "change-color(blue, $alpha: foo)")
  end

  def test_change_color_argument_errors
    # Range
    assert_error_message("Saturation 101% must be between 0% and 100% for `change-color'",
      "change-color(blue, $saturation: 101%)")
    assert_error_message("Lightness 101% must be between 0% and 100% for `change-color'",
      "change-color(blue, $lightness: 101%)")
    assert_error_message("Red value -1 must be between 0 and 255 for `change-color'",
      "change-color(blue, $red: -1)")
    assert_error_message("Green value 256 must be between 0 and 255 for `change-color'",
      "change-color(blue, $green: 256)")
    assert_error_message("Blue value 500 must be between 0 and 255 for `change-color'",
      "change-color(blue, $blue: 500)")

    # Unknown argument
    assert_error_message("Unknown argument $hoo (80%) for `change-color'", "change-color(blue, $hoo: 80%)")

    # Non-keyword arg
    assert_error_message("10px is not a keyword argument for `change_color'", "change-color(blue, 10px)")

    # HSL/RGB
    assert_error_message("Cannot specify HSL and RGB values for a color at the same time for `change-color'",
      "change-color(blue, $lightness: 10%, $red: 120)");
  end

  def test_ie_hex_str
    assert_equal("#FFAA11CC", evaluate('ie-hex-str(#aa11cc)'))
    assert_equal("#FFAA11CC", evaluate('ie-hex-str(#a1c)'))
    assert_equal("#FFAA11CC", evaluate('ie-hex-str(#A1c)'))
    assert_equal("#80FF0000", evaluate('ie-hex-str(rgba(255, 0, 0, 0.5))'))
  end

  def test_mix
    assert_equal("#7f007f", evaluate("mix(#f00, #00f)"))
    assert_equal("#7f7f7f", evaluate("mix(#f00, #0ff)"))
    assert_equal("#7f9055", evaluate("mix(#f70, #0aa)"))
    assert_equal("#3f00bf", evaluate("mix(#f00, #00f, 25%)"))
    assert_equal("rgba(63, 0, 191, 0.75)", evaluate("mix(rgba(255, 0, 0, 0.5), #00f)"))
    assert_equal("red", evaluate("mix(#f00, #00f, 100%)"))
    assert_equal("blue", evaluate("mix(#f00, #00f, 0%)"))
    assert_equal("rgba(255, 0, 0, 0.5)", evaluate("mix(#f00, transparentize(#00f, 1))"))
    assert_equal("rgba(0, 0, 255, 0.5)", evaluate("mix(transparentize(#f00, 1), #00f)"))
    assert_equal("red", evaluate("mix(#f00, transparentize(#00f, 1), 100%)"))
    assert_equal("blue", evaluate("mix(transparentize(#f00, 1), #00f, 0%)"))
    assert_equal("rgba(0, 0, 255, 0)", evaluate("mix(#f00, transparentize(#00f, 1), 0%)"))
    assert_equal("rgba(255, 0, 0, 0)", evaluate("mix(transparentize(#f00, 1), #00f, 100%)"))
    assert_equal("rgba(255, 0, 0, 0)", evaluate("mix($color-1: transparentize(#f00, 1), $color-2: #00f, $weight: 100%)"))
  end

  def test_mix_tests_types
    assert_error_message("\"foo\" is not a color for `mix'", "mix(\"foo\", #f00, 10%)")
    assert_error_message("\"foo\" is not a color for `mix'", "mix(#f00, \"foo\", 10%)")
    assert_error_message("\"foo\" is not a number for `mix'", "mix(#f00, #baf, \"foo\")")
  end

  def test_mix_tests_bounds
    assert_error_message("Weight -0.001 must be between 0% and 100% for `mix'",
      "mix(#123, #456, -0.001)")
    assert_error_message("Weight 100.001 must be between 0% and 100% for `mix'",
      "mix(#123, #456, 100.001)")
  end

  def test_grayscale
    assert_equal("#bbbbbb", evaluate("grayscale(#abc)"))
    assert_equal("gray", evaluate("grayscale(#f00)"))
    assert_equal("gray", evaluate("grayscale(#00f)"))
    assert_equal("white", evaluate("grayscale(white)"))
    assert_equal("black", evaluate("grayscale(black)"))
    assert_equal("black", evaluate("grayscale($color: black)"))

    assert_equal("grayscale(2)", evaluate("grayscale(2)"))
    assert_equal("grayscale(-5px)", evaluate("grayscale(-5px)"))
  end

  def tets_grayscale_tests_types
    assert_error_message("\"foo\" is not a color for `grayscale'", "grayscale(\"foo\")")
  end

  def test_complement
    assert_equal("#ccbbaa", evaluate("complement(#abc)"))
    assert_equal("cyan", evaluate("complement(red)"))
    assert_equal("red", evaluate("complement(cyan)"))
    assert_equal("white", evaluate("complement(white)"))
    assert_equal("black", evaluate("complement(black)"))
    assert_equal("black", evaluate("complement($color: black)"))
  end

  def tets_complement_tests_types
    assert_error_message("\"foo\" is not a color for `complement'", "complement(\"foo\")")
  end

  def test_invert
    assert_equal("#112233", evaluate("invert(#edc)"))
    assert_equal("rgba(245, 235, 225, 0.5)", evaluate("invert(rgba(10, 20, 30, 0.5))"))
    assert_equal("invert(20%)", evaluate("invert(20%)"))
  end

  def test_invert_tests_types
    assert_error_message("\"foo\" is not a color for `invert'", "invert(\"foo\")")
  end

  def test_unquote
    assert_equal('foo', evaluate('unquote("foo")'))
    assert_equal('foo', evaluate('unquote(foo)'))
    assert_equal('foo', evaluate('unquote($string: foo)'))
  end

  def test_quote
    assert_equal('"foo"', evaluate('quote(foo)'))
    assert_equal('"foo"', evaluate('quote("foo")'))
    assert_equal('"foo"', evaluate('quote($string: "foo")'))
  end

  def test_quote_tests_type
    assert_error_message("#ff0000 is not a string for `quote'", "quote(#f00)")
  end

  def test_str_length
    assert_equal('3', evaluate('str-length(foo)'))
  end

  def test_str_length_requires_a_string
    assert_error_message("#ff0000 is not a string for `str-length'", "str-length(#f00)")
  end

  def test_str_insert
    assert_equal('Xabcd', evaluate('str-insert(abcd, X, 0)'))
    assert_equal('Xabcd', evaluate('str-insert(abcd, X, 1)'))
    assert_equal('abcXd', evaluate('str-insert(abcd, X, 4)'))
    assert_equal('abcdX', evaluate('str-insert(abcd, X, 100)'))
    assert_equal('Xabcd', evaluate('str-insert(abcd, X, -100)'))
    assert_equal('aXbcd', evaluate('str-insert(abcd, X, -4)'))
    assert_equal('abcdX', evaluate('str-insert(abcd, X, -1)'))
  end

  def test_str_insert_maintains_quote_of_primary_string
    assert_equal('"Xfoo"', evaluate('str-insert("foo", X, 1)'))
    assert_equal('"Xfoo"', evaluate('str-insert("foo", "X", 1)'))
    assert_equal('Xfoo', evaluate('str-insert(foo, "X", 1)'))
  end

  def test_str_insert_asserts_types
    assert_error_message("$original: #ff0000 is not a string for `str-insert'", "str-insert(#f00, X, 1)")
    assert_error_message("$insert: #ff0000 is not a string for `str-insert'", "str-insert(foo, #f00, 1)")
    assert_error_message("$index: #ff0000 is not a number for `str-insert'", "str-insert(foo, X, #f00)")
    assert_error_message("Expected $index to be unitless but got 10px for `str-insert'", "str-insert(foo, X, 10px)")
  end

  def test_str_index
    assert_equal('1', evaluate('str-index(abcd, a)'))
    assert_equal('1', evaluate('str-index(abcd, ab)'))
    assert_equal('0', evaluate('str-index(abcd, X)'))
    assert_equal('3', evaluate('str-index(abcd, c)'))
  end

  def test_str_index_asserts_types
    assert_error_message("#ff0000 is not a string for `str-index'", "str-index(#f00, X)")
    assert_error_message("#ff0000 is not a string for `str-index'", "str-index(asdf, #f00)")
  end

  def test_to_lower_case
    assert_equal('abcd', evaluate('to-lower-case(ABCD)'))
    assert_equal('"abcd"', evaluate('to-lower-case("ABCD")'))
    assert_error_message("#ff0000 is not a string for `to-lower-case'", "to-lower-case(#f00)")
  end

  def test_to_upper_case
    assert_equal('ABCD', evaluate('to-upper-case(abcd)'))
    assert_equal('"ABCD"', evaluate('to-upper-case("abcd")'))
    assert_error_message("#ff0000 is not a string for `to-upper-case'", "to-upper-case(#f00)")
  end

  def test_str_slice
    assert_equal('bc',   evaluate('str-slice(abcd,2,3)'))    # in the middle of the string
    assert_equal('a',    evaluate('str-slice(abcd,1,1)'))    # when start = end
    assert_equal('ab',   evaluate('str-slice(abcd,1,2)'))    # for completeness
    assert_equal('abcd', evaluate('str-slice(abcd,1,4)'))    # at the end points
    assert_equal('abcd', evaluate('str-slice(abcd,0,4)'))    # when start is before the start of the string
    assert_equal('abcd', evaluate('str-slice(abcd,1,100)'))  # when end is past the end of the string
    assert_equal('',     evaluate('str-slice(abcd,2,1)'))    # when end is before start
    assert_equal('"bc"', evaluate('str-slice("abcd",2,3)'))  # when used with a quoted string
    assert_equal('bcd',  evaluate('str-slice(abcd,2)'))      # when end is omitted, you get the remainder of the string
    assert_equal('cd',   evaluate('str-slice(abcd,-2)'))     # when start is negative, it counts from the beginning
    assert_equal('bc',   evaluate('str-slice(abcd,2,-2)'))   # when end is negative it counts in from the end
    assert_equal('',     evaluate('str-slice(abcd,3,-3)'))   # when end is negative and comes before the start
    assert_equal('bc',   evaluate('str-slice(abcd,-3,-2)'))  # when both are negative
    assert_error_message("#ff0000 is not a string for `str-slice'", "str-slice(#f00,2,3)")
    assert_error_message("$start-at: #ff0000 is not a number for `str-slice'", "str-slice(abcd,#f00,3)")
    assert_error_message("$end-at: #ff0000 is not a number for `str-slice'", "str-slice(abcd,2,#f00)")
    assert_error_message("Expected $end-at to be unitless but got 3px for `str-slice'", "str-slice(abcd,2,3px)")
    assert_error_message("Expected $start-at to be unitless but got 2px for `str-slice'", "str-slice(abcd,2px,3)")
  end

  def test_user_defined_function
    assert_equal("I'm a user-defined string!", evaluate("user_defined()"))
  end

  def test_user_defined_function_with_preceding_underscore
    assert_equal("I'm another user-defined string!", evaluate("_preceding_underscore()"))
    assert_equal("I'm another user-defined string!", evaluate("-preceding-underscore()"))
  end

  def test_user_defined_function_using_environment
    environment = env('variable' => Sass::Script::String.new('The variable'))
    assert_equal("The variable", evaluate("fetch_the_variable()", environment))
  end

  def test_options_on_new_literals_fails
    assert_error_message(<<MSG, "call-options-on-new-literal()")
The #options attribute is not set on this Sass::Script::String.
  This error is probably occurring because #to_s was called
  on this literal within a custom Sass function without first
  setting the #option attribute.
MSG
  end

  def test_type_of
    assert_equal("string", evaluate("type-of(\"asdf\")"))
    assert_equal("string", evaluate("type-of(asdf)"))
    assert_equal("number", evaluate("type-of(1px)"))
    assert_equal("bool", evaluate("type-of(true)"))
    assert_equal("color", evaluate("type-of(#fff)"))
    assert_equal("color", evaluate("type-of($value: #fff)"))
    assert_equal("null", evaluate("type-of(null)"))
  end

  def test_unit
    assert_equal(%Q{""}, evaluate("unit(100)"))
    assert_equal(%Q{"px"}, evaluate("unit(100px)"))
    assert_equal(%Q{"em*px"}, evaluate("unit(10px * 5em)"))
    assert_equal(%Q{"em*px"}, evaluate("unit(5em * 10px)"))
    assert_equal(%Q{"em/rem"}, evaluate("unit(10px * 5em / 30cm / 1rem)"))
    assert_equal(%Q{"em*vh/cm*rem"}, evaluate("unit(10vh * 5em / 30cm / 1rem)"))
    assert_equal(%Q{"px"}, evaluate("unit($number: 100px)"))
    assert_error_message("#ff0000 is not a number for `unit'", "unit(#f00)")
  end

  def test_unitless
    assert_equal(%Q{true}, evaluate("unitless(100)"))
    assert_equal(%Q{false}, evaluate("unitless(100px)"))
    assert_equal(%Q{false}, evaluate("unitless($number: 100px)"))
    assert_error_message("#ff0000 is not a number for `unitless'", "unitless(#f00)")
  end

  def test_comparable
    assert_equal(%Q{true}, evaluate("comparable(2px, 1px)"))
    assert_equal(%Q{true}, evaluate("comparable(10cm, 3mm)"))
    assert_equal(%Q{false}, evaluate("comparable(100px, 3em)"))
    assert_equal(%Q{false}, evaluate("comparable($number-1: 100px, $number-2: 3em)"))
    assert_error_message("#ff0000 is not a number for `comparable'", "comparable(#f00, 1px)")
    assert_error_message("#ff0000 is not a number for `comparable'", "comparable(1px, #f00)")
  end

  def test_length
    assert_equal("5", evaluate("length(1 2 3 4 5)"))
    assert_equal("4", evaluate("length((foo, bar, baz, bip))"))
    assert_equal("3", evaluate("length((foo, bar, baz bip))"))
    assert_equal("3", evaluate("length((foo, bar, (baz, bip)))"))
    assert_equal("1", evaluate("length(#f00)"))
    assert_equal("0", evaluate("length(())"))
    assert_equal("4", evaluate("length(1 2 () 3)"))
  end

  def test_nth
    assert_equal("1", evaluate("nth(1 2 3, 1)"))
    assert_equal("2", evaluate("nth(1 2 3, 2)"))
    assert_equal("3", evaluate("nth((1, 2, 3), 3)"))
    assert_equal("foo", evaluate("nth(foo, 1)"))
    assert_equal("bar baz", evaluate("nth(foo (bar baz) bang, 2)"))
    assert_error_message("List index 0 must be greater than or equal to 1 for `nth'", "nth(foo, 0)")
    assert_error_message("List index -10 must be greater than or equal to 1 for `nth'", "nth(foo, -10)")
    assert_error_message("List index 1.5 must be an integer for `nth'", "nth(foo, 1.5)")
    assert_error_message("List index is 5 but list is only 4 items long for `nth'", "nth(1 2 3 4, 5)")
    assert_error_message("List index is 2 but list is only 1 item long for `nth'", "nth(foo, 2)")
    assert_error_message("List index is 1 but list has no items for `nth'", "nth((), 1)")
  end

  def test_join
    assert_equal("1 2 3", evaluate("join(1 2, 3)"))
    assert_equal("1 2 3", evaluate("join(1, 2 3)"))
    assert_equal("1 2 3 4", evaluate("join(1 2, 3 4)"))
    assert_equal("true", evaluate("(1 2 3 4) == join(1 2, 3 4)"))
    assert_equal("false", evaluate("(1 2 (3 4)) == join(1 2, 3 4)"))
    assert_equal("1, 2, 3", evaluate("join((1, 2), 3)"))
    assert_equal("1, 2, 3", evaluate("join(1, (2, 3))"))
    assert_equal("1, 2, 3, 4", evaluate("join((1, 2), (3, 4))"))
    assert_equal("true", evaluate("(1, 2, 3, 4) == join((1, 2), (3, 4))"))
    assert_equal("false", evaluate("(1, 2, (3, 4)) == join((1, 2), (3, 4))"))

    assert_equal("1 2", evaluate("join(1, 2)"))
    assert_equal("1 2 3 4", evaluate("join(1 2, (3, 4))"))
    assert_equal("1, 2, 3, 4", evaluate("join((1, 2), 3 4)"))

    assert_equal("1 2", evaluate("join(1, 2, auto)"))
    assert_equal("1, 2, 3, 4", evaluate("join(1 2, 3 4, comma)"))
    assert_equal("1 2 3 4", evaluate("join((1, 2), (3, 4), space)"))
    assert_equal("1, 2", evaluate("join(1, 2, comma)"))

    assert_equal("1 2", evaluate("join(1 2, ())"))
    assert_equal("1, 2", evaluate("join((1, 2), ())"))
    assert_equal("true", evaluate("(1 2) == join(1 2, ())"))
    assert_equal("true", evaluate("(1, 2) == join((1, 2), ())"))
    assert_equal("false", evaluate("(1 2 ()) == join(1 2, ())"))
    assert_equal("false", evaluate("(1, 2, ()) == join((1, 2), ())"))

    assert_equal("1 2", evaluate("join((), 1 2)"))
    assert_equal("1, 2", evaluate("join((), (1, 2))"))
    assert_equal("true", evaluate("(1 2) == join((), 1 2)"))
    assert_equal("true", evaluate("(1, 2) == join((), (1, 2))"))
    assert_equal("false", evaluate("(1 2 ()) == join((), 1 2)"))
    assert_equal("false", evaluate("(1, 2, ()) == join((), (1, 2))"))

    assert_error_message("Separator name must be space, comma, or auto for `join'", "join(1, 2, baboon)")
  end

  def test_append
    assert_equal("1 2 3", evaluate("append(1 2, 3)"))
    assert_equal("1 2 3 4", evaluate("append(1 2, 3 4)"))
    assert_equal("false", evaluate("(1 2 3 4) == append(1 2, 3 4)"))
    assert_equal("true", evaluate("(1 2 (3 4)) == append(1 2, 3 4)"))
    assert_equal("1, 2, 3", evaluate("append((1, 2), 3)"))
    assert_equal("1, 2, 3, 4", evaluate("append((1, 2), (3, 4))"))
    assert_equal("false", evaluate("(1, 2, 3, 4) == append((1, 2), (3, 4))"))
    assert_equal("true", evaluate("(1, 2, (3, 4)) == append((1, 2), (3, 4))"))

    assert_equal("1 2", evaluate("append(1, 2)"))
    assert_equal("1 2 3, 4", evaluate("append(1 2, (3, 4))"))
    assert_equal("true", evaluate("(1 2 (3, 4)) == append(1 2, (3, 4))"))
    assert_equal("1, 2, 3 4", evaluate("append((1, 2), 3 4)"))
    assert_equal("true", evaluate("(1, 2, 3 4) == append((1, 2), 3 4)"))

    assert_equal("1 2", evaluate("append(1, 2, auto)"))
    assert_equal("1, 2, 3 4", evaluate("append(1 2, 3 4, comma)"))
    assert_equal("1 2 3, 4", evaluate("append((1, 2), (3, 4), space)"))
    assert_equal("1, 2", evaluate("append(1, 2, comma)"))

    assert_equal("1 2", evaluate("append(1 2, ())"))
    assert_equal("1, 2", evaluate("append((1, 2), ())"))
    assert_equal("true", evaluate("(1 2 ()) == append(1 2, ())"))
    assert_equal("true", evaluate("(1, 2, ()) == append((1, 2), ())"))

    assert_equal("1 2", evaluate("append((), 1 2)"))
    assert_equal("1, 2", evaluate("append((), (1, 2))"))
    assert_equal("false", evaluate("(1 2) == append((), 1 2)"))
    assert_equal("true", evaluate("(1 2) == nth(append((), 1 2), 1)"))

    assert_error_message("Separator name must be space, comma, or auto for `append'", "append(1, 2, baboon)")
  end

  def test_zip
    assert_equal("1 3 5, 2 4 6", evaluate("zip(1 2, 3 4, 5 6)"))
    assert_equal("1 4 7, 2 5 8", evaluate("zip(1 2 3, 4 5 6, 7 8)"))
    assert_equal("1 2 3", evaluate("zip(1, 2, 3)"))
  end

  def test_index
    assert_equal("1", evaluate("index(1px solid blue, 1px)"))
    assert_equal("2", evaluate("index(1px solid blue, solid)"))
    assert_equal("3", evaluate("index(1px solid blue, #00f)"))
    assert_equal("1", evaluate("index(1px, 1px)"))
    assert_equal("false", evaluate("index(1px solid blue, 1em)"))
    assert_equal("false", evaluate("index(1px solid blue, notfound)"))
    assert_equal("false", evaluate("index(1px, #00f)"))
  end

  def test_list_separator
    assert_equal("space", evaluate("list-separator(1 2 3 4 5)"))
    assert_equal("comma", evaluate("list-separator((foo, bar, baz, bip))"))
    assert_equal("comma", evaluate("list-separator((foo, bar, baz bip))"))
    assert_equal("comma", evaluate("list-separator((foo, bar, (baz, bip)))"))
    assert_equal("space", evaluate("list-separator(#f00)"))
    assert_equal("space", evaluate("list-separator(())"))
    assert_equal("space", evaluate("list-separator(1 2 () 3)"))
  end

  def test_if
    assert_equal("1px", evaluate("if(true, 1px, 2px)"))
    assert_equal("2px", evaluate("if(false, 1px, 2px)"))
    assert_equal("2px", evaluate("if(null, 1px, 2px)"))
  end

  def test_keyword_args_rgb
    assert_equal(%Q{white}, evaluate("rgb($red: 255, $green: 255, $blue: 255)"))
  end

  def test_keyword_args_rgba
    assert_equal(%Q{rgba(255, 255, 255, 0.5)}, evaluate("rgba($red: 255, $green: 255, $blue: 255, $alpha: 0.5)"))
    assert_equal(%Q{rgba(255, 255, 255, 0.5)}, evaluate("rgba($color: #fff, $alpha: 0.5)"))
  end

  def test_keyword_args_rgba_with_extra_args
    evaluate("rgba($red: 255, $green: 255, $blue: 255, $alpha: 0.5, $extra: error)")
    flunk("Expected exception")
  rescue Sass::SyntaxError => e
    assert_equal("Function rgba doesn't have an argument named $extra", e.message)
  end

  def test_keyword_args_must_have_signature
    evaluate("no-kw-args($fake: value)")
    flunk("Expected exception")
  rescue Sass::SyntaxError => e
    assert_equal("Function no_kw_args doesn't support keyword arguments", e.message)
  end

  def test_keyword_args_with_missing_argument
    evaluate("rgb($red: 255, $green: 255)")
    flunk("Expected exception")
  rescue Sass::SyntaxError => e
    assert_equal("Function rgb requires an argument named $blue", e.message)
  end

  def test_keyword_args_with_extra_argument
    evaluate("rgb($red: 255, $green: 255, $blue: 255, $purple: 255)")
    flunk("Expected exception")
  rescue Sass::SyntaxError => e
    assert_equal("Function rgb doesn't have an argument named $purple", e.message)
  end

  def test_keyword_args_with_positional_and_keyword_argument
    evaluate("rgb(255, 255, 255, $red: 255)")
    flunk("Expected exception")
  rescue Sass::SyntaxError => e
    assert_equal("Function rgb was passed argument $red both by position and by name", e.message)
  end

  def test_keyword_args_with_keyword_before_positional_argument
    evaluate("rgb($red: 255, 255, 255)")
    flunk("Expected exception")
  rescue Sass::SyntaxError => e
    assert_equal("Positional arguments must come before keyword arguments.", e.message)
  end

  def test_only_var_args
    assert_equal "only-var-args(2px, 3px, 4px)", evaluate("only-var-args(1px, 2px, 3px)")
  end

  def test_only_kw_args
    assert_equal "only-kw-args(a, b, c)", evaluate("only-kw-args($a: 1, $b: 2, $c: 3)")
  end

  def test_assert_unit
    ctx = Sass::Script::Functions::EvaluationContext.new(Sass::Environment.new(nil, {}))
    ctx.assert_unit Sass::Script::Number.new(10, ["px"], []), "px"
    ctx.assert_unit Sass::Script::Number.new(10, [], []), nil

    begin
      ctx.assert_unit Sass::Script::Number.new(10, [], []), "px"
      fail
    rescue ArgumentError => e
      assert_equal "Expected 10 to have a unit of px", e.message
    end

    begin
      ctx.assert_unit Sass::Script::Number.new(10, ["px"], []), nil
      fail
    rescue ArgumentError => e
      assert_equal "Expected 10px to be unitless", e.message
    end

    begin
      ctx.assert_unit Sass::Script::Number.new(10, [], []), "px", "arg"
      fail
    rescue ArgumentError => e
      assert_equal "Expected $arg to have a unit of px but got 10", e.message
    end

    begin
      ctx.assert_unit Sass::Script::Number.new(10, ["px"], []), nil, "arg"
      fail
    rescue ArgumentError => e
      assert_equal "Expected $arg to be unitless but got 10px", e.message
    end
  end

  ## Regression Tests

  def test_saturation_bounds
    assert_equal "#fbfdff", evaluate("hsl(hue(#fbfdff), saturation(#fbfdff), lightness(#fbfdff))")
  end

  private
  def env(hash = {})
    env = Sass::Environment.new
    hash.each {|k, v| env.set_var(k, v)}
    env
  end

<<<<<<< HEAD
  def evaluate(value, environment = env)
    perform(value, environment).to_s
=======
  def evaluate(value)
    result = perform(value)
    assert_kind_of Sass::Script::Literal, result
    return result.to_s
>>>>>>> b26d2699
  end

  def perform(value, environment = env)
    Sass::Script::Parser.parse(value, 0, 0).perform(environment)
  end

  def assert_error_message(message, value)
    evaluate(value)
    flunk("Error message expected but not raised: #{message}")
  rescue Sass::SyntaxError => e
    assert_equal(message, e.message)
  end

end<|MERGE_RESOLUTION|>--- conflicted
+++ resolved
@@ -1238,15 +1238,10 @@
     env
   end
 
-<<<<<<< HEAD
   def evaluate(value, environment = env)
-    perform(value, environment).to_s
-=======
-  def evaluate(value)
-    result = perform(value)
+    result = perform(value, environment)
     assert_kind_of Sass::Script::Literal, result
     return result.to_s
->>>>>>> b26d2699
   end
 
   def perform(value, environment = env)
