--- conflicted
+++ resolved
@@ -2863,7 +2863,6 @@
 SCSS
   end
 
-<<<<<<< HEAD
   ## Selector Script
 
   def test_selector_script
@@ -3043,8 +3042,6 @@
 SCSS
   end
 
-=======
->>>>>>> 274cd1b9
   def test_at_root_doesnt_always_break_blocks
     assert_equal <<CSS, render(<<SCSS)
 .foo {
@@ -3323,27 +3320,28 @@
 SCSS
   end
 
-<<<<<<< HEAD
-  def test_newline_in_property_value
-    assert_equal(<<CSS, render(<<SCSS))
-.foo {
-  bar: "bazbang"; }
-CSS
-.foo {
-  $var: "baz\\
-bang";
-  bar: $var;
-=======
   def test_empty_media_query_error
     assert_raise_message(Sass::SyntaxError, <<MESSAGE.rstrip) {render(<<SCSS)}
 Invalid CSS after "": expected media query list, was ""
 MESSAGE
 @media \#{""} {
   foo {a: b}
->>>>>>> 274cd1b9
-}
-SCSS
-  end
+}
+SCSS
+  end
+
+  def test_newline_in_property_value
+    assert_equal(<<CSS, render(<<SCSS))
+.foo {
+  bar: "bazbang"; }
+CSS
+.foo {
+  $var: "baz\\
+bang";
+  bar: $var;
+}
+SCSS
+end
 
   # Regression
 
