require 'set'

module Sass
  module SCSS
    # The parser for SCSS.
    # It parses a string of code into a tree of {Sass::Tree::Node}s.
    class Parser

      # Expose for the SASS parser.
      attr_accessor :offset

      # @param str [String, StringScanner] The source document to parse.
      #   Note that `Parser` *won't* raise a nice error message if this isn't properly parsed;
      #   for that, you should use the higher-level {Sass::Engine} or {Sass::CSS}.
      # @param filename [String] The name of the file being parsed. Used for warnings.
      # @param line [Fixnum] The 1-based line on which the source string appeared,
      #   if it's part of another document.
      # @param offset [Fixnum] The 1-based character (not byte) offset in the line on
      #   which the source string starts. Used for error reporting and sourcemap
      #   building.
      def initialize(str, filename, line = 1, offset = 1)
        @template = str
        @filename = filename
        @line = line
        @offset = offset
        @strs = []
      end

      # Parses an SCSS document.
      #
      # @return [Sass::Tree::RootNode] The root node of the document tree
      # @raise [Sass::SyntaxError] if there's a syntax error in the document
      def parse
        init_scanner!
        root = stylesheet
        expected("selector or at-rule") unless @scanner.eos?
        root
      end

      # Parses an identifier with interpolation.
      # Note that this won't assert that the identifier takes up the entire input string;
      # it's meant to be used with `StringScanner`s as part of other parsers.
      #
      # @return [Array<String, Sass::Script::Node>, nil]
      #   The interpolated identifier, or nil if none could be parsed
      def parse_interp_ident
        init_scanner!
        interp_ident
      end

      # Parses a media query list.
      #
      # @return [Sass::Media::QueryList] The parsed query list
      # @raise [Sass::SyntaxError] if there's a syntax error in the query list,
      #   or if it doesn't take up the entire input string.
      def parse_media_query_list
        init_scanner!
        ql = media_query_list
        expected("media query list") unless @scanner.eos?
        ql
      end

      private

      include Sass::SCSS::RX

      def source_position
        Sass::Source::Position.new(@line, @offset)
      end

      def range(start_pos, end_pos=source_position)
        Sass::Source::Range.new(start_pos, end_pos, @filename)
      end

      def init_scanner!
        @scanner =
          if @template.is_a?(StringScanner)
            @template
          else
            Sass::Util::MultibyteStringScanner.new(@template.gsub("\r", ""))
          end
      end

      def stylesheet
        node = node(Sass::Tree::RootNode.new(@scanner.string), source_position)
        block_contents(node, :stylesheet) {s(node)}
      end

      def s(node)
        while tok(S) || tok(CDC) || tok(CDO) || (c = tok(SINGLE_LINE_COMMENT)) || (c = tok(COMMENT))
          next unless c
          process_comment c, node
          c = nil
        end
        true
      end

      def ss
        nil while tok(S) || tok(SINGLE_LINE_COMMENT) || tok(COMMENT)
        true
      end

      def ss_comments(node)
        while tok(S) || (c = tok(SINGLE_LINE_COMMENT)) || (c = tok(COMMENT))
          next unless c
          process_comment c, node
          c = nil
        end

        true
      end

      def whitespace
        return unless tok(S) || tok(SINGLE_LINE_COMMENT) || tok(COMMENT)
        ss
      end

      def process_comment(text, node)
        silent = text =~ /^\/\//
        loud = !silent && text =~ %r{^/[/*]!}
        line = @line - text.count("\n")

        if silent
          value = [text.sub(/^\s*\/\//, '/*').gsub(/^\s*\/\//, ' *') + ' */']
        else
          value = Sass::Engine.parse_interp(text, line, @scanner.pos - text.size, :filename => @filename)
          value[0].slice!(2) if loud # get rid of the "!"
          value.unshift(@scanner.
            string[0...@scanner.pos].
            reverse[/.*?\*\/(.*?)($|\Z)/, 1].
            reverse.gsub(/[^\s]/, ' '))
        end

        type = if silent then :silent elsif loud then :loud else :normal end
        comment = Sass::Tree::CommentNode.new(value, type)
        comment.line = line
        node << comment
      end

      DIRECTIVES = Set[:mixin, :include, :function, :return, :debug, :warn, :for,
        :each, :while, :if, :else, :extend, :import, :media, :charset, :content,
        :_moz_document]

      PREFIXED_DIRECTIVES = Set[:supports]

      def directive
        start_pos = source_position
        return unless tok(/@/)
        name = tok!(IDENT)
        ss

        if dir = special_directive(name, start_pos)
          return dir
        elsif dir = prefixed_directive(name, start_pos)
          return dir
        end

        # Most at-rules take expressions (e.g. @import),
        # but some (e.g. @page) take selector-like arguments.
        # Some take no arguments at all.
        val = expr || selector
        val = val ? ["@#{name} "] + Sass::Util.strip_string_array(val) : ["@#{name}"]
        directive_body(val, start_pos)
      end

      def directive_body(value, start_pos)
        node = Sass::Tree::DirectiveNode.new(value)

        if tok(/\{/)
          node.has_children = true
          block_contents(node, :directive)
          tok!(/\}/)
        end

        node(node, start_pos)
      end

      def special_directive(name, start_pos)
        sym = name.gsub('-', '_').to_sym
        DIRECTIVES.include?(sym) && send("#{sym}_directive", start_pos)
      end

      def prefixed_directive(name, start_pos)
        sym = name.gsub(/^-[a-z0-9]+-/i, '').gsub('-', '_').to_sym
        PREFIXED_DIRECTIVES.include?(sym) && send("#{sym}_directive", name, start_pos)
      end

      def mixin_directive(start_pos)
        name = tok! IDENT
        args, splat = sass_script(:parse_mixin_definition_arglist)
        ss
        block(node(Sass::Tree::MixinDefNode.new(name, args, splat), start_pos), :directive)
      end

      def include_directive(start_pos)
        name = tok! IDENT
        args, keywords, splat = sass_script(:parse_mixin_include_arglist)
        ss
        include_node = node(Sass::Tree::MixinNode.new(name, args, keywords, splat), start_pos)
        if tok?(/\{/)
          include_node.has_children = true
          block(include_node, :directive)
        else
          include_node
        end
      end

      def content_directive(start_pos)
        ss
        node(Sass::Tree::ContentNode.new, start_pos)
      end

      def function_directive(start_pos)
        name = tok! IDENT
        args, splat = sass_script(:parse_function_definition_arglist)
        ss
        block(node(Sass::Tree::FunctionNode.new(name, args, splat), start_pos), :function)
      end

      def return_directive(start_pos)
        node(Sass::Tree::ReturnNode.new(sass_script(:parse)), start_pos)
      end

      def debug_directive(start_pos)
        node(Sass::Tree::DebugNode.new(sass_script(:parse)), start_pos)
      end

      def warn_directive(start_pos)
        node(Sass::Tree::WarnNode.new(sass_script(:parse)), start_pos)
      end

      def for_directive(start_pos)
        tok!(/\$/)
        var = tok! IDENT
        ss

        tok!(/from/)
        from = sass_script(:parse_until, Set["to", "through"])
        ss

        @expected = '"to" or "through"'
        exclusive = (tok(/to/) || tok!(/through/)) == 'to'
        to = sass_script(:parse)
        ss

        block(node(Sass::Tree::ForNode.new(var, from, to, exclusive), start_pos), :directive)
      end

      def each_directive(start_pos)
        tok!(/\$/)
        var = tok! IDENT
        ss

        tok!(/in/)
        list = sass_script(:parse)
        ss

        block(node(Sass::Tree::EachNode.new(var, list), start_pos), :directive)
      end

      def while_directive(start_pos)
        expr = sass_script(:parse)
        ss
        block(node(Sass::Tree::WhileNode.new(expr), start_pos), :directive)
      end

      def if_directive(start_pos)
        expr = sass_script(:parse)
        ss
        node = block(node(Sass::Tree::IfNode.new(expr), start_pos), :directive)
        pos = @scanner.pos
        line = @line
        ss

        else_block(node) ||
          begin
            # Backtrack in case there are any comments we want to parse
            @scanner.pos = pos
            @line = line
            node
          end
      end

      def else_block(node)
        start_pos = source_position
        return unless tok(/@else/)
        ss
        else_node = block(
          node(Sass::Tree::IfNode.new((sass_script(:parse) if tok(/if/))), start_pos),
          :directive)
        node.add_else(else_node)
        pos = @scanner.pos
        line = @line
        ss

        else_block(node) ||
          begin
            # Backtrack in case there are any comments we want to parse
            @scanner.pos = pos
            @line = line
            node
          end
      end

      def else_directive(start_pos)
        err("Invalid CSS: @else must come after @if")
      end

      def extend_directive(start_pos)
        selector = expr!(:selector_sequence)
        optional = tok(OPTIONAL)
        ss
        node(Sass::Tree::ExtendNode.new(selector, !!optional), start_pos)
      end

      def import_directive(start_pos)
        values = []

        loop do
          values << expr!(:import_arg)
          break if use_css_import? || !tok(/,\s*/)
        end

        return values
      end

      def import_arg
        start_pos = source_position
        return unless (str = tok(STRING)) || (uri = tok?(/url\(/i))
        if uri
          str = sass_script(:parse_string)
          media = media_query_list
          ss
          return node(Tree::CssImportNode.new(str, media.to_a), start_pos)
        end

        path = @scanner[1] || @scanner[2]
        ss

        media = media_query_list
        if path =~ /^(https?:)?\/\// || media || use_css_import?
          return node(Sass::Tree::CssImportNode.new(str, media.to_a), start_pos)
        end

        node(Sass::Tree::ImportNode.new(path.strip), start_pos)
      end

      def use_css_import?; false; end

<<<<<<< HEAD
      def media_directive(start_pos)
        block(node(Sass::Tree::MediaNode.new(media_query_list.to_a), start_pos), :directive)
=======
      def media_directive
        block(node(Sass::Tree::MediaNode.new(expr!(:media_query_list).to_a)), :directive)
>>>>>>> a3c69ae2
      end

      # http://www.w3.org/TR/css3-mediaqueries/#syntax
      def media_query_list
        return unless query = media_query
        queries = [query]

        ss
        while tok(/,/)
          ss; queries << expr!(:media_query)
        end
        ss

        Sass::Media::QueryList.new(queries)
      end

      def media_query
        if ident1 = interp_ident
          ss
          ident2 = interp_ident
          ss
          if ident2 && ident2.length == 1 && ident2[0].is_a?(String) && ident2[0].downcase == 'and'
            query = Sass::Media::Query.new([], ident1, [])
          else
            if ident2
              query = Sass::Media::Query.new(ident1, ident2, [])
            else
              query = Sass::Media::Query.new([], ident1, [])
            end
            return query unless tok(/and/i)
            ss
          end
        end

        if query
          expr = expr!(:media_expr)
        else
          return unless expr = media_expr
        end
        query ||= Sass::Media::Query.new([], [], [])
        query.expressions << expr

        ss
        while tok(/and/i)
          ss; query.expressions << expr!(:media_expr)
        end

        query
      end

      def media_expr
        interp = interpolation and return interp
        return unless tok(/\(/)
        res = ['(']
        ss
        res << sass_script(:parse)

        if tok(/:/)
          res << ': '
          ss
          res << sass_script(:parse)
        end
        res << tok!(/\)/)
        ss
        res
      end

      def charset_directive(start_pos)
        tok! STRING
        name = @scanner[1] || @scanner[2]
        ss
        node(Sass::Tree::CharsetNode.new(name), start_pos)
      end

      # The document directive is specified in
      # http://www.w3.org/TR/css3-conditional/, but Gecko allows the
      # `url-prefix` and `domain` functions to omit quotation marks, contrary to
      # the standard.
      #
      # We could parse all document directives according to Mozilla's syntax,
      # but if someone's using e.g. @-webkit-document we don't want them to
      # think WebKit works sans quotes.
      def _moz_document_directive(start_pos)
        res = ["@-moz-document "]
        loop do
          res << str{ss} << expr!(:moz_document_function)
          break unless c = tok(/,/)
          res << c
        end
        directive_body(res.flatten, start_pos)
      end

      def moz_document_function
        return unless val = interp_uri || _interp_string(:url_prefix) ||
          _interp_string(:domain) || function(!:allow_var) || interpolation
        ss
        val
      end

      # http://www.w3.org/TR/css3-conditional/
      def supports_directive(name, start_pos)
        condition = expr!(:supports_condition)
        node = Sass::Tree::SupportsNode.new(name, condition)

        tok!(/\{/)
        node.has_children = true
        block_contents(node, :directive)
        tok!(/\}/)

        node(node, start_pos)
      end

      def supports_condition
        supports_negation || supports_operator || supports_interpolation
      end

      def supports_negation
        return unless tok(/not/i)
        ss
        Sass::Supports::Negation.new(expr!(:supports_condition_in_parens))
      end

      def supports_operator
        return unless cond = supports_condition_in_parens
        return cond unless op = tok(/and|or/i)
        begin
          ss
          cond = Sass::Supports::Operator.new(
            cond, expr!(:supports_condition_in_parens), op)
        end while op = tok(/and|or/i)
        cond
      end

      def supports_condition_in_parens
        interp = supports_interpolation and return interp
        return unless tok(/\(/); ss
        if cond = supports_condition
          tok!(/\)/); ss
          cond
        else
          name = sass_script(:parse)
          tok!(/:/); ss
          value = sass_script(:parse)
          tok!(/\)/); ss
          Sass::Supports::Declaration.new(name, value)
        end
      end

      def supports_declaration_condition
        return unless tok(/\(/); ss
        supports_declaration_body
      end

      def supports_interpolation
        return unless interp = interpolation
        ss
        Sass::Supports::Interpolation.new(interp)
      end

      def variable
        return unless tok(/\$/)
        start_pos = source_position
        name = tok!(IDENT)
        ss; tok!(/:/); ss

        expr = sass_script(:parse)
        guarded = tok(DEFAULT)
        result = Sass::Tree::VariableNode.new(name, expr, guarded)
        node(result, start_pos)
      end

      def operator
        # Many of these operators (all except / and ,)
        # are disallowed by the CSS spec,
        # but they're included here for compatibility
        # with some proprietary MS properties
        str {ss if tok(/[\/,:.=]/)}
      end

      def ruleset
        start_pos = source_position
        return unless rules = selector_sequence
        block(node(Sass::Tree::RuleNode.new(rules.flatten.compact), start_pos), :ruleset)
      end

      def block(node, context)
        node.has_children = true
        tok!(/\{/)
        block_contents(node, context)
        tok!(/\}/)
        node.source_range.end_pos = source_position if node.source_range
        node
      end

      # A block may contain declarations and/or rulesets
      def block_contents(node, context)
        block_given? ? yield : ss_comments(node)
        node << (child = block_child(context))
        while tok(/;/) || has_children?(child)
          block_given? ? yield : ss_comments(node)
          node << (child = block_child(context))
        end
        node
      end

      def block_child(context)
        return variable || directive if context == :function
        return variable || directive || ruleset if context == :stylesheet
        variable || directive || declaration_or_ruleset
      end

      def has_children?(child_or_array)
        return false unless child_or_array
        return child_or_array.last.has_children if child_or_array.is_a?(Array)
        return child_or_array.has_children
      end

      # This is a nasty hack, and the only place in the parser
      # that requires a large amount of backtracking.
      # The reason is that we can't figure out if certain strings
      # are declarations or rulesets with fixed finite lookahead.
      # For example, "foo:bar baz baz baz..." could be either a property
      # or a selector.
      #
      # To handle this, we simply check if it works as a property
      # (which is the most common case)
      # and, if it doesn't, try it as a ruleset.
      #
      # We could eke some more efficiency out of this
      # by handling some easy cases (first token isn't an identifier,
      # no colon after the identifier, whitespace after the colon),
      # but I'm not sure the gains would be worth the added complexity.
      def declaration_or_ruleset
        old_use_property_exception, @use_property_exception =
          @use_property_exception, false
        decl_err = catch_error do
          decl = declaration
          unless decl && decl.has_children
            # We want an exception if it's not there,
            # but we don't want to consume if it is
            tok!(/[;}]/) unless tok?(/[;}]/)
          end
          return decl
        end

        ruleset_err = catch_error {return ruleset}
        rethrow(@use_property_exception ? decl_err : ruleset_err)
      ensure
        @use_property_exception = old_use_property_exception
      end

      def selector_sequence
        if sel = tok(STATIC_SELECTOR, true)
          return [sel]
        end

        rules = []
        return unless v = selector
        rules.concat v

        ws = ''
        while tok(/,/)
          ws << str {ss}
          if v = selector
            rules << ',' << ws
            rules.concat v
            ws = ''
          end
        end
        rules
      end

      def selector
        return unless sel = _selector
        sel.to_a
      end

      def selector_comma_sequence
        return unless sel = _selector
        selectors = [sel]
        ws = ''
        while tok(/,/)
          ws << str{ss}
          if sel = _selector
            selectors << sel
            selectors[-1] = Selector::Sequence.new(["\n"] + selectors.last.members) if ws.include?("\n")
            ws = ''
          end
        end
        Selector::CommaSequence.new(selectors)
      end

      def _selector
        # The combinator here allows the "> E" hack
        return unless val = combinator || simple_selector_sequence
        nl = str{ss}.include?("\n")
        res = []
        res << val
        res << "\n" if nl

        while val = combinator || simple_selector_sequence
          res << val
          res << "\n" if str{ss}.include?("\n")
        end
        Selector::Sequence.new(res.compact)
      end

      def combinator
        tok(PLUS) || tok(GREATER) || tok(TILDE) || reference_combinator
      end

      def reference_combinator
        return unless tok(/\//)
        res = ['/']
        ns, name = expr!(:qualified_name)
        res << ns << '|' if ns
        res << name << tok!(/\//)
        res = res.flatten
        res = res.join '' if res.all? {|e| e.is_a?(String)}
        res
      end

      def simple_selector_sequence
        # Returning expr by default allows for stuff like
        # http://www.w3.org/TR/css3-animations/#keyframes-
        return expr(!:allow_var) unless e = element_name || id_selector ||
          class_selector || placeholder_selector || attrib || pseudo ||
          parent_selector || interpolation_selector
        res = [e]

        # The tok(/\*/) allows the "E*" hack
        while v = id_selector || class_selector || placeholder_selector || attrib ||
            pseudo || interpolation_selector ||
            (tok(/\*/) && Selector::Universal.new(nil))
          res << v
        end

        pos = @scanner.pos
        line = @line
        if sel = str? {simple_selector_sequence}
          @scanner.pos = pos
          @line = line
          begin
            # If we see "*E", don't force a throw because this could be the
            # "*prop: val" hack.
            expected('"{"') if res.length == 1 && res[0].is_a?(Selector::Universal)
            throw_error {expected('"{"')}
          rescue Sass::SyntaxError => e
            e.message << "\n\n\"#{sel}\" may only be used at the beginning of a compound selector."
            raise e
          end
        end

        Selector::SimpleSequence.new(res, tok(/!/))
      end

      def parent_selector
        return unless tok(/&/)
        Selector::Parent.new
      end

      def class_selector
        return unless tok(/\./)
        @expected = "class name"
        Selector::Class.new(merge(expr!(:interp_ident)))
      end

      def id_selector
        return unless tok(/#(?!\{)/)
        @expected = "id name"
        Selector::Id.new(merge(expr!(:interp_name)))
      end

      def placeholder_selector
        return unless tok(/%/)
        @expected = "placeholder name"
        Selector::Placeholder.new(merge(expr!(:interp_ident)))
      end

      def element_name
        ns, name = Sass::Util.destructure(qualified_name(:allow_star_name))
        return unless ns || name

        if name == '*'
          Selector::Universal.new(merge(ns))
        else
          Selector::Element.new(merge(name), merge(ns))
        end
      end

      def qualified_name(allow_star_name=false)
        return unless name = interp_ident || tok(/\*/) || (tok?(/\|/) && "")
        return nil, name unless tok(/\|/)

        return name, expr!(:interp_ident) unless allow_star_name
        @expected = "identifier or *"
        return name, interp_ident || tok!(/\*/)
      end

      def interpolation_selector
        return unless script = interpolation
        Selector::Interpolation.new(script)
      end

      def attrib
        return unless tok(/\[/)
        ss
        ns, name = attrib_name!
        ss

        if op = tok(/=/) ||
            tok(INCLUDES) ||
            tok(DASHMATCH) ||
            tok(PREFIXMATCH) ||
            tok(SUFFIXMATCH) ||
            tok(SUBSTRINGMATCH)
          @expected = "identifier or string"
          ss
          val = interp_ident || expr!(:interp_string)
          ss
        end
        flags = interp_ident || interp_string
        tok!(/\]/)

        Selector::Attribute.new(merge(name), merge(ns), op, merge(val), merge(flags))
      end

      def attrib_name!
        if name_or_ns = interp_ident
          # E, E|E
          if tok(/\|(?!=)/)
            ns = name_or_ns
            name = interp_ident
          else
            name = name_or_ns
          end
        else
          # *|E or |E
          ns = [tok(/\*/) || ""]
          tok!(/\|/)
          name = expr!(:interp_ident)
        end
        return ns, name
      end

      def pseudo
        return unless s = tok(/::?/)
        @expected = "pseudoclass or pseudoelement"
        name = expr!(:interp_ident)
        if tok(/\(/)
          ss
          arg = expr!(:pseudo_arg)
          while tok(/,/)
            arg << ',' << str{ss}
            arg.concat expr!(:pseudo_arg)
          end
          tok!(/\)/)
        end
        Selector::Pseudo.new(s == ':' ? :class : :element, merge(name), merge(arg))
      end

      def pseudo_arg
        # In the CSS spec, every pseudo-class/element either takes a pseudo
        # expression or a selector comma sequence as an argument. However, we
        # don't want to have to know which takes which, so we handle both at
        # once.
        #
        # However, there are some ambiguities between the two. For instance, "n"
        # could start a pseudo expression like "n+1", or it could start a
        # selector like "n|m". In order to handle this, we must regrettably
        # backtrack.
        expr, sel = nil, nil
        pseudo_err = catch_error do
          expr = pseudo_expr
          next if tok?(/[,)]/)
          expr = nil
          expected '")"'
        end

        return expr if expr
        sel_err = catch_error {sel = selector}
        return sel if sel
        rethrow pseudo_err if pseudo_err
        rethrow sel_err if sel_err
        return
      end

      def pseudo_expr
        return unless e = tok(PLUS) || tok(/[-*]/) || tok(NUMBER) ||
          interp_string || tok(IDENT) || interpolation
        res = [e, str{ss}]
        while e = tok(PLUS) || tok(/[-*]/) || tok(NUMBER) ||
            interp_string || tok(IDENT) || interpolation
          res << e << str{ss}
        end
        res
      end

      def declaration
        # This allows the "*prop: val", ":prop: val", and ".prop: val" hacks
        name_start_pos = source_position
        if s = tok(/[:\*\.]|\#(?!\{)/)
          @use_property_exception = s !~ /[\.\#]/
          name = [s, str{ss}, *expr!(:interp_ident)]
        else
          return unless name = interp_ident
          name = [name] if name.is_a?(String)
        end
        if comment = tok(COMMENT)
          name << comment
        end
        name_end_pos = source_position
        ss

        tok!(/:/)
        value_start_pos, space, value = value!
        value_end_pos = source_position
        ss
        require_block = tok?(/\{/)

        node = node(Sass::Tree::PropNode.new(name.flatten.compact, value, :new), name_start_pos, value_end_pos)
        node.name_source_range = range(name_start_pos, name_end_pos)
        node.value_source_range = range(value_start_pos, value_end_pos)

        return node unless require_block
        nested_properties! node, space
      end

      def value!
        space = !str {ss}.empty?
        value_start_pos = source_position
        @use_property_exception ||= space || !tok?(IDENT)

        return value_start_pos, true, Sass::Script::String.new("") if tok?(/\{/)
        # This is a bit of a dirty trick:
        # if the value is completely static,
        # we don't parse it at all, and instead return a plain old string
        # containing the value.
        # This results in a dramatic speed increase.
        if val = tok(STATIC_VALUE, true)
          return value_start_pos, space, Sass::Script::String.new(val.strip)
        end
        return value_start_pos, space, sass_script(:parse)
      end

      def nested_properties!(node, space)
        err(<<MESSAGE) unless space
Invalid CSS: a space is required between a property and its definition
when it has other properties nested beneath it.
MESSAGE

        @use_property_exception = true
        @expected = 'expression (e.g. 1px, bold) or "{"'
        block(node, :property)
      end

      def expr(allow_var = true)
        return unless t = term(allow_var)
        res = [t, str{ss}]

        while (o = operator) && (t = term(allow_var))
          res << o << t << str{ss}
        end

        res.flatten
      end

      def term(allow_var)
        if e = tok(NUMBER) ||
            interp_uri ||
            function(allow_var) ||
            interp_string ||
            tok(UNICODERANGE) ||
            interp_ident ||
            tok(HEXCOLOR) ||
            (allow_var && var_expr)
          return e
        end

        return unless op = tok(/[+-]/)
        @expected = "number or function"
        return [op, tok(NUMBER) || function(allow_var) ||
          (allow_var && var_expr) || expr!(:interpolation)]
      end

      def function(allow_var)
        return unless name = tok(FUNCTION)
        if name == "expression(" || name == "calc("
          str, _ = Sass::Shared.balance(@scanner, ?(, ?), 1)
          [name, str]
        else
          [name, str{ss}, expr(allow_var), tok!(/\)/)]
        end
      end

      def var_expr
        return unless tok(/\$/)
        line = @line
        var = Sass::Script::Variable.new(tok!(IDENT))
        var.line = line
        var
      end

      def interpolation
        return unless tok(INTERP_START)
        sass_script(:parse_interpolated)
      end

      def interp_string
        _interp_string(:double) || _interp_string(:single)
      end

      def interp_uri
        _interp_string(:uri)
      end

      def _interp_string(type)
        return unless start = tok(Sass::Script::Lexer::STRING_REGULAR_EXPRESSIONS[[type, false]])
        res = [start]

        mid_re = Sass::Script::Lexer::STRING_REGULAR_EXPRESSIONS[[type, true]]
        # @scanner[2].empty? means we've started an interpolated section
        while @scanner[2] == '#{'
          @scanner.pos -= 2 # Don't consume the #{
          res.last.slice!(-2..-1)
          res << expr!(:interpolation) << tok(mid_re)
        end
        res
      end

      def interp_ident(start = IDENT)
        return unless val = tok(start) || interpolation || tok(IDENT_HYPHEN_INTERP, true)
        res = [val]
        while val = tok(NAME) || interpolation
          res << val
        end
        res
      end

      def interp_ident_or_var
        (id = interp_ident) and return id
        (var = var_expr) and return [var]
      end

      def interp_name
        interp_ident NAME
      end

      def str
        @strs.push ""
        yield
        @strs.last
      ensure
        @strs.pop
      end

      def str?
        pos = @scanner.pos
        line = @line
        offset = @offset
        @strs.push ""
        throw_error {yield} && @strs.last
      rescue Sass::SyntaxError => e
        @scanner.pos = pos
        @line = line
        @offset = offset
        nil
      ensure
        @strs.pop
      end

      def node(node, start_pos, end_pos = source_position)
        node.line = start_pos.line
        node.source_range = range(start_pos, end_pos)
        node
      end

      @sass_script_parser = Class.new(Sass::Script::Parser)
      @sass_script_parser.send(:include, ScriptParser)
      # @private
      def self.sass_script_parser; @sass_script_parser; end

      def sass_script(*args)
        parser = self.class.sass_script_parser.new(@scanner, @line, @offset, :filename => @filename)
        result = parser.send(*args)
        unless @strs.empty?
          # Convert to CSS manually so that comments are ignored.
          src = result.to_sass
          @strs.each {|s| s << src}
        end
        @line = parser.line
        @offset = parser.offset
        result
      rescue Sass::SyntaxError => e
        throw(:_sass_parser_error, true) if @throw_error
        raise e
      end

      def merge(arr)
        arr && Sass::Util.merge_adjacent_strings([arr].flatten)
      end

      EXPR_NAMES = {
        :media_query => "media query (e.g. print, screen, print and screen)",
        :media_query_list => "media query (e.g. print, screen, print and screen)",
        :media_expr => "media expression (e.g. (min-device-width: 800px))",
        :pseudo_arg => "expression (e.g. fr, 2n+1)",
        :interp_ident => "identifier",
        :interp_name => "identifier",
        :qualified_name => "identifier",
        :expr => "expression (e.g. 1px, bold)",
        :_selector => "selector",
        :simple_selector_sequence => "selector",
        :import_arg => "file to import (string or url())",
        :moz_document_function => "matching function (e.g. url-prefix(), domain())",
        :supports_condition => "@supports condition (e.g. (display: flexbox))",
        :supports_condition_in_parens => "@supports condition (e.g. (display: flexbox))",
      }

      TOK_NAMES = Sass::Util.to_hash(
        Sass::SCSS::RX.constants.map {|c| [Sass::SCSS::RX.const_get(c), c.downcase]}).
        merge(IDENT => "identifier", /[;}]/ => '";"')

      def tok?(rx)
        @scanner.match?(rx)
      end

      def expr!(name)
        (e = send(name)) && (return e)
        expected(EXPR_NAMES[name] || name.to_s)
      end

      def tok!(rx)
        (t = tok(rx)) && (return t)
        name = TOK_NAMES[rx]

        unless name
          # Display basic regexps as plain old strings
          string = rx.source.gsub(/\\(.)/, '\1')
          name = rx.source == Regexp.escape(string) ? string.inspect : rx.inspect
        end

        expected(name)
      end

      def expected(name)
        throw(:_sass_parser_error, true) if @throw_error
        self.class.expected(@scanner, @expected || name, @line)
      end

      def err(msg)
        throw(:_sass_parser_error, true) if @throw_error
        raise Sass::SyntaxError.new(msg, :line => @line)
      end

      def throw_error
        old_throw_error, @throw_error = @throw_error, false
        yield
      ensure
        @throw_error = old_throw_error
      end

      def catch_error(&block)
        old_throw_error, @throw_error = @throw_error, true
        pos = @scanner.pos
        line = @line
        offset = @offset
        expected = @expected
        if catch(:_sass_parser_error) {yield; false}
          @scanner.pos = pos
          @line = line
          @offset = offset
          @expected = expected
          {:pos => pos, :line => line, :expected => @expected, :block => block}
        end
      ensure
        @throw_error = old_throw_error
      end

      def rethrow(err)
        if @throw_err
          throw :_sass_parser_error, err
        else
          @scanner = Sass::Util::MultibyteStringScanner.new(@scanner.string)
          @scanner.pos = err[:pos]
          @line = err[:line]
          @expected = err[:expected]
          err[:block].call
        end
      end

      # @private
      def self.expected(scanner, expected, line)
        pos = scanner.pos

        after = scanner.string[0...pos]
        # Get rid of whitespace between pos and the last token,
        # but only if there's a newline in there
        after.gsub!(/\s*\n\s*$/, '')
        # Also get rid of stuff before the last newline
        after.gsub!(/.*\n/, '')
        after = "..." + after[-15..-1] if after.size > 18

        was = scanner.rest.dup
        # Get rid of whitespace between pos and the next token,
        # but only if there's a newline in there
        was.gsub!(/^\s*\n\s*/, '')
        # Also get rid of stuff after the next newline
        was.gsub!(/\n.*/, '')
        was = was[0...15] + "..." if was.size > 18

        raise Sass::SyntaxError.new(
          "Invalid CSS after \"#{after}\": expected #{expected}, was \"#{was}\"",
          :line => line)
      end

      # Avoid allocating lots of new strings for `#tok`.
      # This is important because `#tok` is called all the time.
      NEWLINE = "\n"

      def tok(rx, last_group_lookahead = false)
        res = @scanner.scan(rx)
        if res
          # This fixes https://github.com/nex3/sass/issues/104, which affects
          # Ruby 1.8.7 and REE. This fix is to replace the ?= zero-width
          # positive lookahead operator in the Regexp (which matches without
          # consuming the matched group), with a match that does consume the
          # group, but then rewinds the scanner and removes the group from the
          # end of the matched string. This fix makes the assumption that the
          # matched group will always occur at the end of the match.
          if last_group_lookahead && @scanner[-1]
            @scanner.pos -= @scanner[-1].length
            res.slice!(-@scanner[-1].length..-1)
          end

          newline_count = res.count(NEWLINE)
          if newline_count > 0
            @line += newline_count
            @offset = res[res.rindex(NEWLINE)..-1].size
          else
            @offset += res.size
          end

          @expected = nil
          if !@strs.empty? && rx != COMMENT && rx != SINGLE_LINE_COMMENT
            @strs.each {|s| s << res}
          end
          res
        end
      end
    end
  end
end<|MERGE_RESOLUTION|>--- conflicted
+++ resolved
@@ -347,13 +347,8 @@
 
       def use_css_import?; false; end
 
-<<<<<<< HEAD
       def media_directive(start_pos)
-        block(node(Sass::Tree::MediaNode.new(media_query_list.to_a), start_pos), :directive)
-=======
-      def media_directive
-        block(node(Sass::Tree::MediaNode.new(expr!(:media_query_list).to_a)), :directive)
->>>>>>> a3c69ae2
+        block(node(Sass::Tree::MediaNode.new(expr!(:media_query_list).to_a), start_pos), :directive)
       end
 
       # http://www.w3.org/TR/css3-mediaqueries/#syntax
