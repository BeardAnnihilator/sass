--- conflicted
+++ resolved
@@ -178,11 +178,7 @@
 
         media = str {media_type}.strip
 
-<<<<<<< HEAD
-        unless media.strip.empty?
-=======
         if !media.strip.empty? || use_css_import?
->>>>>>> 412d7e48
           return node(Sass::Tree::DirectiveNode.new("@import #{arg} #{media}".strip))
         end
 
