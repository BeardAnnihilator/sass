--- conflicted
+++ resolved
@@ -312,19 +312,11 @@
         end
 
         encoding_desc = if ::Sass::Util.ruby1_8?
-<<<<<<< HEAD
                           'Does not work in ruby 1.8.'
                         else
                           'Specify the default encoding for Sass files.'
                         end
-        opts.on('-E encoding', encoding_desc) do |encoding|
-=======
-          'Does not work in ruby 1.8.'
-        else
-          'Specify the default encoding for Sass files.'
-        end
         opts.on('-E', '--default-encoding ENCODING', encoding_desc) do |encoding|
->>>>>>> 69c7b969
           if ::Sass::Util.ruby1_8?
             $stderr.puts "Specifying the encoding is not supported in ruby 1.8."
             exit 1
