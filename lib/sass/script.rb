require 'strscan'
require 'sass/script/node'
require 'sass/script/variable'
require 'sass/script/funcall'
require 'sass/script/operation'
require 'sass/script/literal'
require 'sass/script/parser'

module Sass
  # SassScript is code that's embedded in Sass documents
  # to allow for property values to be computed from variables.
  #
  # This module contains code that handles the parsing and evaluation of SassScript.
  module Script
<<<<<<< HEAD
    # The character that begins a variable.
    # @private
    VARIABLE_CHAR = ?!
    ALTERNATE_VARIABLE_CHAR = ?$

=======
>>>>>>> 9a608b5a
    # The regular expression used to parse variables.
    # @private
    MATCH = /^[!\$](#{Sass::SCSS::RX::IDENT})\s*((?:\|\|)?=)\s*(.+)/

    # The regular expression used to validate variables without matching.
    # @private
    VALIDATE = /^[!\$]#{Sass::SCSS::RX::IDENT}$/

    # Parses a string of SassScript
    #
    # @param value [String] The SassScript
    # @param line [Fixnum] The number of the line on which the SassScript appeared.
    #   Used for error reporting
    # @param offset [Fixnum] The number of characters in on `line` that the SassScript started.
    #   Used for error reporting
    # @param options [{Symbol => Object}] An options hash;
    #   see {file:SASS_REFERENCE.md#sass_options the Sass options documentation}
    # @return [Script::Node] The root node of the parse tree
    def self.parse(value, line, offset, options = {})
      Parser.parse(value, line, offset, options)
    rescue Sass::SyntaxError => e
      e.message << ": #{value.inspect}." if e.message == "SassScript error"
      e.modify_backtrace(:line => line, :filename => options[:filename])
      raise e
    end

    # @private
    def self.var_warning(varname, line, offset, filename)
      warn <<MESSAGE
DEPRECATION WARNING:
On line #{line}, character #{offset}#{" of '#{filename}'" if filename}
Variables with ! have been deprecated and will be removed in version 3.2.
Use \"$#{varname}\" instead.
MESSAGE
    end
  end
end<|MERGE_RESOLUTION|>--- conflicted
+++ resolved
@@ -12,14 +12,6 @@
   #
   # This module contains code that handles the parsing and evaluation of SassScript.
   module Script
-<<<<<<< HEAD
-    # The character that begins a variable.
-    # @private
-    VARIABLE_CHAR = ?!
-    ALTERNATE_VARIABLE_CHAR = ?$
-
-=======
->>>>>>> 9a608b5a
     # The regular expression used to parse variables.
     # @private
     MATCH = /^[!\$](#{Sass::SCSS::RX::IDENT})\s*((?:\|\|)?=)\s*(.+)/
