--- conflicted
+++ resolved
@@ -98,8 +98,6 @@
     # @see #perform
     def _perform(environment)
       Sass::Util.abstract(self)
-<<<<<<< HEAD
-=======
     end
 
     # Sets the \{#options} field on the given literal and returns it
@@ -109,7 +107,6 @@
     def opts(literal)
       literal.options = options
       literal
->>>>>>> 3749dee5
     end
   end
 end