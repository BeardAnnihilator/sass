require 'fileutils'

require 'sass'
require 'sass/plugin/compiler'

module Sass
  # This module provides a single interface to the compilation of Sass/SCSS files
  # for an application. It provides global options and checks whether CSS files
  # need to be updated.
  #
  # This module is used as the primary interface with Sass
  # when it's used as a plugin for various frameworks.
  # All Rack-enabled frameworks are supported out of the box.
  # The plugin is {file:SASS_REFERENCE.md#rails_merb_plugin automatically activated for Rails and Merb}.
  # Other frameworks must enable it explicitly; see {Sass::Plugin::Rack}.
  #
  # This module has a large set of callbacks available
  # to allow users to run code (such as logging) when certain things happen.
  # All callback methods are of the form `on_#{name}`,
  # and they all take a block that's called when the given action occurs.
  #
  # Note that this class proxies almost all methods to its {Sass::Plugin::Compiler} instance.
  # See \{#compiler}.
  #
  # @example Using a callback
  # Sass::Plugin.on_updating_stylesheet do |template, css|
  #   puts "Compiling #{template} to #{css}"
  # end
  # Sass::Plugin.update_stylesheets
  #   #=> Compiling app/sass/screen.scss to public/stylesheets/screen.css
  #   #=> Compiling app/sass/print.scss to public/stylesheets/print.css
  #   #=> Compiling app/sass/ie.scss to public/stylesheets/ie.css
  #
  # @see Sass::Plugin::Compiler
  module Plugin
    extend self

    @checked_for_updates = false

    # Whether or not Sass has **ever** checked if the stylesheets need to be updated
    # (in this Ruby instance).
    #
    # @return [Boolean]
    attr_reader :checked_for_updates

    # Same as \{#update\_stylesheets}, but respects \{#checked\_for\_updates}
    # and the {file:SASS_REFERENCE.md#always_update-option `:always_update`}
    # and {file:SASS_REFERENCE.md#always_check-option `:always_check`} options.
    #
    # @see #update_stylesheets
    def check_for_updates
      return unless !Sass::Plugin.checked_for_updates ||
          Sass::Plugin.options[:always_update] || Sass::Plugin.options[:always_check]
      update_stylesheets
    end

    # Returns the singleton compiler instance.
    # This compiler has been pre-configured according
    # to the plugin configuration.
    #
    # @return [Sass::Plugin::Compiler]
    def compiler
      @compiler ||= Compiler.new
    end

    # Updates out-of-date stylesheets.
    #
    # Checks each Sass/SCSS file in {file:SASS_REFERENCE.md#template_location-option `:template_location`}
    # to see if it's been modified more recently than the corresponding CSS file
    # in {file:SASS_REFERENCE.md#css_location-option `:css_location`}.
    # If it has, it updates the CSS file.
    #
    # @param individual_files [Array<(String, String)>]
    #   A list of files to check for updates
    #   **in addition to those specified by the
    #   {file:SASS_REFERENCE.md#template_location-option `:template_location` option}.**
    #   The first string in each pair is the location of the Sass/SCSS file,
    #   the second is the location of the CSS file that it should be compiled to.
    def update_stylesheets(individual_files = [])
      return if options[:never_update]
<<<<<<< HEAD
      compiler.update_stylesheets(individual_files)
=======

      run_updating_stylesheets individual_files

      individual_files.each {|t, c| update_stylesheet(t, c)}

      @checked_for_updates = true
      staleness_checker = StalenessChecker.new

      template_location_array.each do |template_location, css_location|

        Dir.glob(File.join(template_location, "**", "*.s[ca]ss")).sort.each do |file|
          # Get the relative path to the file
          name = file.sub(template_location.sub(/\/*$/, '/'), "")
          css = css_filename(name, css_location)

          next if forbid_update?(name)
          if options[:always_update] || staleness_checker.stylesheet_needs_update?(css, file)
            update_stylesheet file, css
          else
            run_not_updating_stylesheet file, css
          end
        end
      end
>>>>>>> ffd10a5e
    end

    # Updates all stylesheets, even those that aren't out-of-date.
    # Ignores the cache.
    #
    # @param individual_files [Array<(String, String)>]
    #   A list of files to check for updates
    #   **in addition to those specified by the
    #   {file:SASS_REFERENCE.md#template_location-option `:template_location` option}.**
    #   The first string in each pair is the location of the Sass/SCSS file,
    #   the second is the location of the CSS file that it should be compiled to.
    # @see #update_stylesheets
    def force_update_stylesheets(individual_files = [])
      old_options = options
      self.options = options.dup
      options[:never_update] = false
      options[:always_update] = true
      options[:cache] = false
      update_stylesheets(individual_files)
    ensure
      self.options = old_options
    end

    # All other method invocations are proxied to the \{#compiler}.
    #
    # @see #compiler
    # @see Sass::Plugin::Compiler
    def method_missing(method, *args, &block)
      if compiler.respond_to?(method)
        compiler.send(method, *args, &block)
      else
        super
      end
<<<<<<< HEAD
=======

      # Finally, write the file
      flag = 'w'
      flag = 'wb' if Haml::Util.windows? && options[:unix_newlines]
      File.open(css, flag) {|file| file.print(result)}
>>>>>>> ffd10a5e
    end

  end
end

if defined?(ActionController)
  require 'sass/plugin/rails'
elsif defined?(Merb::Plugins)
  require 'sass/plugin/merb'
else
  require 'sass/plugin/generic'
end<|MERGE_RESOLUTION|>--- conflicted
+++ resolved
@@ -78,33 +78,7 @@
     #   the second is the location of the CSS file that it should be compiled to.
     def update_stylesheets(individual_files = [])
       return if options[:never_update]
-<<<<<<< HEAD
       compiler.update_stylesheets(individual_files)
-=======
-
-      run_updating_stylesheets individual_files
-
-      individual_files.each {|t, c| update_stylesheet(t, c)}
-
-      @checked_for_updates = true
-      staleness_checker = StalenessChecker.new
-
-      template_location_array.each do |template_location, css_location|
-
-        Dir.glob(File.join(template_location, "**", "*.s[ca]ss")).sort.each do |file|
-          # Get the relative path to the file
-          name = file.sub(template_location.sub(/\/*$/, '/'), "")
-          css = css_filename(name, css_location)
-
-          next if forbid_update?(name)
-          if options[:always_update] || staleness_checker.stylesheet_needs_update?(css, file)
-            update_stylesheet file, css
-          else
-            run_not_updating_stylesheet file, css
-          end
-        end
-      end
->>>>>>> ffd10a5e
     end
 
     # Updates all stylesheets, even those that aren't out-of-date.
@@ -138,14 +112,6 @@
       else
         super
       end
-<<<<<<< HEAD
-=======
-
-      # Finally, write the file
-      flag = 'w'
-      flag = 'wb' if Haml::Util.windows? && options[:unix_newlines]
-      File.open(css, flag) {|file| file.print(result)}
->>>>>>> ffd10a5e
     end
 
   end
