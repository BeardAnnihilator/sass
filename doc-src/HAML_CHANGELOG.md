# Haml Changelog

* Table of contents
{:toc}

<<<<<<< HEAD
## 2.4.0 (Unreleased)

### Object Reference Customization

It's now possible to customize the name used for {file:HAML_REFERENCE.md#object_reference_ object reference}
for a given object by implementing the `haml_object_ref` method on that object.
This method should return a string that will be used in place of the class name of the object
in the generated class and id.

### `--double-quote-attributes` Option

The Haml executable now has a `--double-quote-attributes` option (short form: `-q`)
that causes attributes to use a double-quote mark rather than single-quote.

### `haml-spec` Integration

We've added the cross-implementation tests from the [haml-spec](http://github.com/norman/haml-spec) project
to the standard Haml test suite, to be sure we remain compatible with the base functionality
of the many and varied [Haml implementations](http://en.wikipedia.org/wiki/Haml#Implementations).

### Ruby 1.9 Support

Haml and `html2haml` now produce more descriptive errors
when given a template with invalid byte sequences for that template's encoding,
including the line number and the offending character.

## 2.2.7 (Unreleased)
=======
## [2.2.7](http://github.com/nex3/haml/commit/2.2.7)
>>>>>>> 25e06a12

* Fixed an `html2haml` issue where ERB attribute values
  weren't HTML-unescaped before being transformed into Haml.

* Fixed an `html2haml` issue where `#{}` wasn't escaped
  before being transformed into Haml.

* Add `<code>` to the list of tags that's
  {file:HAML_REFERENCE.md#preserve-option automatically whitespace-preserved}.

* Fixed a bug with `end` being followed by code in silent scripts -
  it no longer throws an error when it's nested beneath tags.

* Fixed a bug with inner whitespace-nuking and conditionals.
  The `else` et al. clauses of conditionals are now properly
  whitespace-nuked.

## [2.2.6](http://github.com/nex3/haml/commit/2.2.6)

* Made the error message when unable to load a dependency for html2haml
  respect the `--trace` option.

* Don't crash when the `__FILE__` constant of a Ruby file is a relative path,
  as apparently happens sometimes in TextMate
  (thanks to [Karl Varga](http://github.com/kjvarga)).

* Add "Sass" to the `--version` string for the executables.

* Raise an exception when commas are omitted in static attributes
  (e.g. `%p{:foo => "bar" :baz => "bang"}`).

## [2.2.5](http://github.com/nex3/haml/commit/2.2.5)

* Got rid of trailing whitespace produced when opening a conditional comment
  (thanks to [Norman Clarke](http://blog.njclarke.com/)).

* Fixed CSS id concatenation when a numeric id is given as an attribute.
  (thanks to [Norman Clarke](http://blog.njclarke.com/)).
  
* Fixed a couple bugs with using "-end" in strings.

## [2.2.4](http://github.com/nex3/haml/commit/2.2.4)

* Allow `end` to be used for silent script when it's followed by code.
  For example:

      - form_for do
        ...
      - end if @show_form

  This isn't very good style, but we're supporting it for consistency's sake.

* Don't add `require 'rubygems'` to the top of init.rb when installed
  via `haml --rails`. This isn't necessary, and actually gets
  clobbered as soon as haml/template is loaded.

## [2.2.3](http://github.com/nex3/haml/commit/2.2.3)

Haml 2.2.3 adds support for the JRuby bundling tools
for Google AppEngine, thanks to [Jan Ulbrich](http://github.com/ulbrich).

## [2.2.2](http://github.com/nex3/haml/commit/2.2.2)

Haml 2.2.2 is a minor bugfix release, with several notable changes.
First, {file:Haml/Helpers.html#haml_concat-instance_method `haml_concat`}
will now raise an error when used with `=`.
This has always been incorrect behavior,
and in fact has never actually worked.
The only difference is that now it will fail loudly.
Second, Ruby 1.9 is now more fully supported,
especially with the {file:HAML_REFERENCE.md#htmlstyle_attributes_ new attribute syntax}.
Third, filters are no longer escaped when the {file:HAML_REFERENCE.md#escape_html-option `:escape_html` option}
is enabled and `#{}` interpolation is used.

## [2.2.1](http://github.com/nex3/haml/commit/2.2.1)

Haml 2.2.1 is a minor bug-fix release.

## [2.2.0](http://github.com/nex3/haml/commit/2.2.0)

Haml 2.2 adds several new features to the language,
fixes several bugs, and dramatically improves performance
(particularly when running with {file:HAML_REFERENCE.md#ugly-option `:ugly`} enabled).

### Syntax Changes

#### HTML-Style Attribute Syntax

Haml 2.2 introduces a new syntax for attributes
based on the HTML syntax.
For example:

    %a(href="http://haml-lang.com" title="Haml's so cool!")
      %img(src="/images/haml.png" alt="Haml")

There are two main reasons for this.
First, the hash-style syntax is very Ruby-specific.
There are now [Haml implementations](http://en.wikipedia.org/wiki/Haml#Implementations)
in many languages, each of which has its own syntax for hashes
(or dicts or associative arrays or whatever they're called).
The HTML syntax will be adopted by all of them,
so you can feel comfortable using Haml in whichever language you need.

Second, the hash-style syntax is quite verbose.
`%img{:src => "/images/haml.png", :alt => "Haml"}`
is eight characters longer than `%img(src="/images/haml.png" alt="Haml")`.
Haml's supposed to be about writing templates quickly and easily;
HTML-style attributes should help out a lot with that.

Ruby variables can be used as attribute values by omitting quotes.
Local variables or instance variables can be used.
For example:

    %a(title=@title href=href) Stuff

This is the same as:

    %a{:title => @title, :href => href} Stuff

Because there are no commas separating attributes,
more complicated expressions aren't allowed.
You can use `#{}` interpolation to insert complicated expressions
in a HTML-style attribute, though:

    %span(class="widget_#{@widget.number}")

#### Multiline Attributes

In general, Haml tries to keep individual elements on a single line.
There is a [multiline syntax](#multiline) for overflowing onto further lines,
but it's intentionally awkward to use to encourage shorter lines.

However, there is one case where overflow is reasonable: attributes.
Often a tag will simply have a lot of attributes, and in this case
it makes sense to allow overflow.
You can now stretch an attribute hash across multiple lines:

    %script{:type => "text/javascript",
            :src  => "javascripts/script_#{2 + 7}"}

This also works for HTML-style attributes:

        %script(type="text/javascript"
            src="javascripts/script_#{2 + 7}")

Note that for hash-style attributes, the newlines must come after commas.

#### Universal interpolation

In Haml 2.0, you could use `==` to interpolate Ruby code
within a line of text using `#{}`.
In Haml 2.2, the `==` is unnecessary;
`#{}` can be used in any text.
For example:

    %p This is a really cool #{h what_is_this}!
    But is it a #{h what_isnt_this}?

In addition, to {file:HAML_REFERENCE.md#escaping_html escape} or {file:HAML_REFERENCE.md#unescaping_html unescape}
the interpolated code, you can just add `&` or `!`, respectively,
to the beginning of the line:

    %p& This is a really cool #{what_is_this}!
    & But is it a #{what_isnt_this}?

#### Flexible indentation

Haml has traditionally required its users to use two spaces of indentation.
This is the universal Ruby style, and still highly recommended.
However, Haml now allows any number of spaces or even tabs for indentation,
provided:

* Tabs and spaces are not mixed
* The indentation is consistent within a given document

### New Options

#### `:ugly`

The `:ugly` option is not technically new;
it was introduced in Haml 2.0 to make rendering deeply nested templates less painful.
However, it's been greatly empowered in Haml 2.2.
It now does all sorts of performance optimizations
that couldn't be done before,
and its use increases Haml's performance dramatically.
It's enabled by default in production in Rails,
and it's highly recommended for production environments
in other frameworks.

#### `:encoding` {#encoding-option}

This option specifies the encoding of the Haml template
when running under Ruby 1.9. It defaults to `Encoding.default_internal` or `"utf-8"`.
This is useful for making sure that you don't get weird
encoding errors when dealing with non-ASCII input data.

### Deprecations

#### `Haml::Helpers#puts`

This helper is being deprecated for the obvious reason
that it conflicts with the `Kernel#puts` method.
I'm ashamed I ever chose this name.
Use `haml_tag` instead and spare me the embarrassment.

#### `= haml_tag`

A lot of people accidentally use "`= haml_tag`".
This has always been wrong; `haml_tag` outputs directly to the template,
and so should be used as "`- haml_tag`".
Now it raises an error when you use `=`.

### Compatibility

#### Rails

Haml 2.2 is fully compatible with Rails,
from 2.0.6 to the latest revision of edge, 783db25.

#### Ruby 1.9

Haml 2.2 is also fully compatible with Ruby 1.9.
It supports Ruby 1.9-style attribute hashes,
and handles encoding-related issues
(see [the `:encoding` option](#encoding-option)).

### Filters

#### `:markdown`

There are numerous improvements to the Markdown filter.
No longer will Haml attempt to use RedCloth's inferior Markdown implementation.
Instead, it will look for all major Markdown implementations:
[RDiscount](http://github.com/rtomayko/rdiscount),
[RPeg-Markdown](http://github.com/rtomayko/rpeg-markdown),
[Maruku](http://maruku.rubyforge.org),
and [BlueCloth](www.deveiate.org/projects/BlueCloth).

#### `:cdata`

There is now a `:cdata` filter for wrapping text in CDATA tags.

#### `:sass`

The `:sass` filter now uses options set in {Sass::Plugin},
if they're available.

### Executables

#### `haml`

The `haml` executable now takes `-r` and `-I` flags
that act just like the same flags for the `ruby` executable.
This allows users to load helper files when using Haml
from the command line.

It also takes a `--debug` flag that causes it to spit out
the Ruby code that Haml generates from the template.
This is more for my benefit than anything,
but you may find it interesting.

#### `html2haml`

The `html2haml` executable has undergone significant improvements.
Many of these are bugfixes, but there are also a few features.
For one, it now understands CDATA tags and autodetects ERB files.
In addition, a line containing just "`- end`" is now a Haml error;
since it's not possible for `html2haml` to properly parse all Ruby blocks,
this acts as a signal for the author that there are blocks
to be dealt with.

### Miscellaneous

#### XHTML Mobile DTD

Haml 2.2 supports a DTD for XHTML Mobile: `!!! Mobile`.

#### YARD

All the documentation for Haml 2.2, including this changelog,
has been moved to [YARD](http://yard.soen.ca).
YARD is an excellent documentation system,
and allows us to write our documentation in [Maruku](http://maruku.rubyforge.org),
which is also excellent.<|MERGE_RESOLUTION|>--- conflicted
+++ resolved
@@ -3,7 +3,6 @@
 * Table of contents
 {:toc}
 
-<<<<<<< HEAD
 ## 2.4.0 (Unreleased)
 
 ### Object Reference Customization
@@ -30,10 +29,7 @@
 when given a template with invalid byte sequences for that template's encoding,
 including the line number and the offending character.
 
-## 2.2.7 (Unreleased)
-=======
 ## [2.2.7](http://github.com/nex3/haml/commit/2.2.7)
->>>>>>> 25e06a12
 
 * Fixed an `html2haml` issue where ERB attribute values
   weren't HTML-unescaped before being transformed into Haml.
