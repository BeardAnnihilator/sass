--- conflicted
+++ resolved
@@ -3,7 +3,6 @@
 * Table of contents
 {:toc}
 
-<<<<<<< HEAD
 ## 2.4.0
 
 ### Object Reference Customization
@@ -18,10 +17,7 @@
 The Haml executable now has a `--double-quote-attributes` option (short form: `-q`)
 that causes attributes to use a double-quote mark rather than single-quote.
 
-## 2.2.3
-=======
 ## [2.2.3](http://github.com/nex3/haml/commit/2.2.3)
->>>>>>> 9e354ac2
 
 Haml 2.2.3 adds support for the JRuby bundling tools
 for Google AppEngine, thanks to [Jan Ulbrich](http://github.com/ulbrich).
