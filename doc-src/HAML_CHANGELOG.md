# Haml Changelog

* Table of contents
{:toc}

<<<<<<< HEAD
## 3.0.0.beta.3

[Tagged on GitHub](http://github.com/nex3/haml/commit/3.0.0.beta.3).

There were no changes made to Haml between beta 2 and beta 3.

## 3.0.0.beta.2

[Tagged on GitHub](http://github.com/nex3/haml/commit/3.0.0.beta.2).

* Make {Haml::Helpers#capture_haml capture\_haml} faster when using `:ugly`.

* Add an `RDFa` doctype shortcut.

## 3.0.0.beta.1

[Tagged on GitHub](http://github.com/nex3/haml/commit/3.0.0.beta.1).

### `haml_tag` and `haml_concat` Improvements

#### `haml_tag` with CSS Selectors

The {Haml::Helpers#haml_tag haml\_tag} helper can now take a string
using the same class/id shorthand as in standard Haml code.
Manually-specified class and id attributes are merged,
again as in standard Haml code.
For example:

    haml_tag('#foo') #=> <div id='foo' />
    haml_tag('.bar) #=> <div class='bar' />
    haml_tag('span#foo.bar') #=> <span class='bar' id='foo' />
    haml_tag('span#foo.bar', :class => 'abc') #=> <span class='abc bar' id='foo' />
    haml_tag('span#foo.bar', :id => 'abc') #=> <span class='bar' id='abc_foo' />

Cheers, [S. Burkhard](http://github.com/hasclass/).

#### `haml_tag` with Multiple Lines of Content

The {Haml::Helpers#haml_tag haml\_tag} helper also does a better job
of formatting tags with multiple lines of content.
If a tag has multiple levels of content,
that content is indented beneath the tag.
For example:

    haml_tag(:p, "foo\nbar") #=>
      # <p>
      #   foo
      #   bar
      # </p>

#### `haml_tag` with Multiple Lines of Content

Similarly, the {Haml::Helpers#haml_concat haml\_concat} helper
will properly indent multiple lines of content.
For example:

    haml_tag(:p) {haml_concat "foo\nbar"} #=>
      # <p>
      #   foo
      #   bar
      # </p>

#### `haml_tag` and `haml_concat` with `:ugly`

When the {file:HAML_REFERENCE.md#ugly-option `:ugly` option} is enabled,
{Haml::Helpers#haml_tag haml\_tag} and {Haml::Helpers#haml_concat haml\_concat}
won't do any indentation of their arguments.

### Basic Tag Improvements

* It's now possible to customize the name used for {file:HAML_REFERENCE.md#object_reference_ object reference}
  for a given object by implementing the `haml_object_ref` method on that object.
  This method should return a string that will be used in place of the class name of the object
  in the generated class and id.

* All attribute values may be non-String types.
  Their `#to_s` method will be called to convert them to strings.
  Previously, this only worked for attributes other than `class`.
  
### `:class` and `:id` Attributes Accept Ruby Arrays

In an attribute hash, the `:class` attribute now accepts an Array
whose elements will be converted to strings and joined with `" "`.
Likewise, the `:id` attribute now accepts an Array
whose elements will be converted to strings and joined with `"_"`.
The array will first be flattened and any elements that do not test as true
will be stripped out. For example:

    .column{:class => [@item.type, @item == @sortcol && [:sort, @sortdir]] }

could render as any of:

    class="column numeric sort ascending"
    class="column numeric"
    class="column sort descending"
    class="column"

depending on whether `@item.type` is `"numeric"` or `nil`,
whether `@item == @sortcol`,
and whether `@sortdir` is `"ascending"` or `"descending"`.

A single value can still be specified.
If that value evaluates to false it is ignored;
otherwise it gets converted to a string.
For example:

    .item{:class => @item.is_empty? && "empty"}

could render as either of:

    class="item"
    class="item empty"

Thanks to [Ronen Barzel](http://www.ronenbarzel.org/).

### HTML5 Custom Data Attributes

Creating an attribute named `:data` with a Hash value
will generate [HTML5 custom data attributes](http://www.whatwg.org/specs/web-apps/current-work/multipage/elements.html#embedding-custom-non-visible-data).
For example:

    %div{:data => {:author_id => 123, :post_id => 234}}

Will compile to:

    <div data-author_id='123' data-post_id='234'></div>

Thanks to [John Reilly](http://twitter.com/johnreilly).

### More Powerful `:autoclose` Option

The {file:HAML_REFERENCE.md#attributes_option `:attributes`} option
can now take regular expressions that specify which tags to make self-closing.

### `--double-quote-attributes` Option

The Haml executable now has a `--double-quote-attributes` option (short form: `-q`)
that causes attributes to use a double-quote mark rather than single-quote.

### `:css` Filter

Haml now supports a {file:HAML_REFERENCE.md#css-filter `:css` filter}
that surrounds the filtered text with `<style>` and CDATA tags.

### `haml-spec` Integration

We've added the cross-implementation tests from the [haml-spec](http://github.com/norman/haml-spec) project
to the standard Haml test suite, to be sure we remain compatible with the base functionality
of the many and varied [Haml implementations](http://en.wikipedia.org/wiki/Haml#Implementations).

### Ruby 1.9 Support

* Haml and `html2haml` now produce more descriptive errors
  when given a template with invalid byte sequences for that template's encoding,
  including the line number and the offending character.

* Haml and `html2haml` now accept Unicode documents with a
  [byte-order-mark](http://en.wikipedia.org/wiki/Byte_order_mark).

### Rails Support

* When `form_for` is used with `=`, or `form_tag` is used with `=` and a block,
  they will now raise errors explaining that they should be used with `-`.
  This is similar to how {Haml::Helpers#haml\_concat} behaves,
  and will hopefully clear up some difficult bugs for some users.

### Rip Support

Haml is now compatible with the [Rip](http://hellorip.com/) package management system.
Thanks to [Josh Peek](http://joshpeek.com/).

### `html2haml` Improvements

* Ruby blocks within ERB are now supported.
  The Haml code is properly indented and the `end`s are removed.
  This includes methods with blocks and all language constructs
  such as `if`, `begin`, and `case`.
  For example:

      <% content_for :footer do %>
        <p>Hi there!</p>
      <% end %>

  is now transformed into:

      - content_for :footer do
        %p Hi there!

  Thanks to [Jack Chen](http://chendo.net) and [Dr. Nic Williams](http://drnicwilliams)
  for inspiring this and creating the first draft of the code.

* Inline HTML text nodes are now transformed into inline Haml text.
  For example, `<p>foo</p>` now becomes `%p foo`, whereas before it became:

      %p
        foo

  The same is true for inline comments,
  and inline ERB when running in ERB mode:
  `<p><%= foo %></p>` will now become `%p= foo`.

* ERB included within text is now transformed into Ruby interpolation.
  For example:

      <p>
        Foo <%= bar %> baz!
        Flip <%= bang %>.
      </p>

  is now transformed into:

      %p
        Foo #{bar} baz!
        Flip #{bang}.

* `<script>` tags are now transformed into `:javascript` filters,
  and `<style>` tags into `:css` filters.
  and indentation is preserved.
  For example:

      <script type="text/javascript">
        function foo() {
          return 12;
        }
      </script>

  is now transformed into:

      :javascript
        function foo() {
          return 12;
        }

* `<pre>` and `<textarea>` tags are now transformed into the `:preserve` filter.
  For example:

      <pre>Foo
        bar
          baz</pre>

  is now transformed into:

      %pre
        :preserve
          Foo
            bar
              baz

* Self-closing tags (such as `<br />`) are now transformed into
  self-closing Haml tags (like `%br/`).

* IE conditional comments are now properly parsed.

* Attributes are now output in a more-standard format,
  without spaces within the curly braces
  (e.g. `%p{:foo => "bar"}` as opposed to `%p{ :foo => "bar" }`).

* IDs and classes containing `#` and `.` are now output as string attributes
  (e.g. `%p{:class => "foo.bar"}`).

* Attributes are now sorted, to maintain a deterministic order.

* Multi-line ERB statements are now properly indented,
  and those without any content are removed.

### Backwards Incompatibilities: Must Read!

* The `puts` helper has been removed.
  Use {Haml::Helpers#haml\_concat} instead.
=======
## 2.2.24

[Tagged on GitHub](http://github.com/nex3/haml/commit/2.2.24).

* Make sure `form_for` blocks are properly indented under Rails 3.0.0.beta.3.
>>>>>>> c471e683

## 2.2.23

[Tagged on GitHub](http://github.com/nex3/haml/commit/2.2.23).

* Don't crash when `rake gems` is run in Rails with Haml installed.
  Thanks to [Florian Frank](http://github.com/flori).

* Don't remove `\n` in filters with interpolation.

* Silence those annoying `"regexp match /.../n against to UTF-8 string"` warnings.

## 2.2.22

[Tagged on GitHub](http://github.com/nex3/haml/commit/2.2.22).

* Add a railtie so Haml and Sass will be automatically loaded in Rails 3.
  Thanks to [Daniel Neighman](http://pancakestacks.wordpress.com/).

* Add a deprecation message for using `-` with methods like `form_for`
  that return strings in Rails 3.
  This is [the same deprecation that exists in Rails 3](http://github.com/rails/rails/commit/9de83050d3a4b260d4aeb5d09ec4eb64f913ba64).

* Make sure line numbers are reported correctly when filters are being used.

* Make loading the gemspec not crash on read-only filesystems like Heroku's.

* Don't crash when methods like `form_for` return `nil` in, for example, Rails 3 beta.

* Compatibility with Rails 3 beta's RJS facilities.

## 2.2.21

[Tagged on GitHub](http://github.com/nex3/haml/commit/2.2.21).

* Fix a few bugs in the git-revision-reporting in {Haml::Version#version}.
  In particular, it will still work if `git gc` has been called recently,
  or if various files are missing.

* Always use `__FILE__` when reading files within the Haml repo in the `Rakefile`.
  According to [this bug report](http://github.com/carlhuda/bundler/issues/issue/44),
  this should make Haml work better with Bundler.

* Make the error message for `- end` a little more intuitive based on user feedback.

* Compatibility with methods like `form_for`
  that return strings rather than concatenate to the template in Rails 3.

* Add a {Haml::Helpers#with_tabs with_tabs} helper,
  which sets the indentation level for the duration of a block.

## 2.2.20

[Tagged on GitHub](http://github.com/nex3/haml/commit/2.2.20).

* The `form_tag` Rails helper is now properly marked as HTML-safe
  when using Rails' XSS protection with Rails 2.3.5.

* Calls to `defined?` shouldn't interfere with Rails' autoloading
  in very old versions (1.2.x).

* Fix a bug where calls to ActionView's `render` method
  with blocks and layouts wouldn't work under the Rails 3.0 beta.

* Fix a bug where the closing tags of nested calls to \{Haml::Helpers#haml\_concat}
  were improperly escaped under the Rails 3.0 beta.

## 2.2.19

[Tagged on GitHub](http://github.com/nex3/haml/commit/2.2.19).

* Fix a bug with the integration with Rails' XSS support.
  In particular, correctly override `safe_concat`.

## 2.2.18

[Tagged on GitHub](http://github.com/nex3/haml/commit/2.2.18).

* Support [the new XSS-protection API](http://yehudakatz.com/2010/02/01/safebuffers-and-rails-3-0/)
  used in Rails 3.

* Use `Rails.env` rather than `RAILS_ENV` when running under Rails 3.0.
  Thanks to [Duncan Grazier](http://duncangrazier.com/).

* Add a `--unix-newlines` flag to all executables
  for outputting Unix-style newlines on Windows.

* Fix a couple bugs with the `:erb` filter:
  make sure error reporting uses the correct line numbers,
  and allow multi-line expressions.

* Fix a parsing bug for HTML-style attributes including `#`.

## 2.2.17

[Tagged on GitHub](http://github.com/nex3/haml/commit/2.2.17).

* Fix compilation of HTML5 doctypes when using `html2haml`.

* `nil` values for Sass options are now ignored,
  rather than raising errors.

## 2.2.16

[Tagged on GitHub](http://github.com/nex3/haml/commit/2.2.16).

* Abstract out references to `ActionView::TemplateError`,
  `ActionView::TemplateHandler`, etc.
  These have all been renamed to `ActionView::Template::*`
  in Rails 3.0.

## 2.2.15

[Tagged on GitHub](http://github.com/nex3/haml/commit/2.2.15).

* Allow `if` statements with no content followed by `else` clauses.
  For example:

    - if foo
    - else
      bar

## 2.2.14

[Tagged on GitHub](http://github.com/nex3/haml/commit/2.2.14).

* Don't print warnings when escaping attributes containing non-ASCII characters
  in Ruby 1.9.

* Don't crash when parsing an XHTML Strict doctype in `html2haml`.

* Support the  HTML5 doctype in an XHTML document
  by using `!!! 5` as the doctype declaration.

## 2.2.13

[Tagged on GitHub](http://github.com/nex3/haml/commit/2.2.13).

* Allow users to specify {file:HAML_REFERENCE.md#encoding_option `:encoding => "ascii-8bit"`}
  even for templates that include non-ASCII byte sequences.
  This makes Haml templates not crash when given non-ASCII input
  that's marked as having an ASCII encoding.

* Fixed an incompatibility with Hpricot 0.8.2, which is used for `html2haml`.

## 2.2.12

[Tagged on GitHub](http://github.com/nex3/haml/commit/2.2.12).

There were no changes made to Haml between versions 2.2.11 and 2.2.12.

## 2.2.11

[Tagged on GitHub](http://github.com/nex3/haml/commit/2.2.11).

* Fixed a bug with XSS protection where HTML escaping would raise an error
  if passed a non-string value.
  Note that this doesn't affect any HTML escaping when XSS protection is disabled.

* Fixed a bug in outer-whitespace nuking where whitespace-only Ruby strings
  blocked whitespace nuking beyond them.

* Use `ensure` to protect the resetting of the Haml output buffer
  against exceptions that are raised within the compiled Haml code.

* Fix an error line-numbering bug that appeared if an error was thrown
  within loud script (`=`).
  This is not the best solution, as it disables a few optimizations,
  but it shouldn't have too much effect and the optimizations
  will hopefully be re-enabled in version 2.4.

* Don't crash if the plugin skeleton is installed and `rake gems:install` is run.

* Don't use `RAILS_ROOT` directly.
  This no longer exists in Rails 3.0.
  Instead abstract this out as `Haml::Util.rails_root`.
  This changes makes Haml fully compatible with edge Rails as of this writing.

## 2.2.10

[Tagged on GitHub](http://github.com/nex3/haml/commit/2.2.10).

* Fixed a bug where elements with dynamic attributes and no content
  would have too much whitespace between the opening and closing tag.

* Changed `rails/init.rb` away from loading `init.rb` and instead
  have it basically copy the content.
  This allows us to transfer the proper binding to `Haml.init_rails`.

* Make sure Haml only tries to enable XSS protection integration
  once all other plugins are loaded.
  This allows it to work properly when Haml is a gem
  and the `rails_xss` plugin is being used.

* Mark the return value of Haml templates as HTML safe.
  This makes Haml partials work with Rails' XSS protection.

## 2.2.9

[Tagged on GitHub](http://github.com/nex3/haml/commit/2.2.9).

* Fixed a bug where Haml's text was concatenated to the wrong buffer
  under certain circumstances.
  This was mostly an issue under Rails when using methods like `capture`.

* Fixed a bug where template text was escaped when there was interpolation in a line
  and the `:escape_html` option was enabled. For example:

      Foo &lt; Bar #{"<"} Baz

  with `:escape_html` used to render as

      Foo &amp;lt; Bar &lt; Baz

  but now renders as

      Foo &lt; Bar &lt; Baz

### Rails XSS Protection

Haml 2.2.9 supports the XSS protection in Rails versions 2.3.5+.
There are several components to this:

* If XSS protection is enabled, Haml's {file:HAML_REFERENCE.md#escape_html-option `:escape_html`}
  option is set to `true` by default.

* Strings declared as HTML safe won't be escaped by Haml,
  including the {file:Haml/Helpers.html#html_escape-instance_method `#html_escape`} helper
  and `&=` if `:escape_html` has been disabled.

* Haml helpers that generate HTML are marked as HTML safe,
  and will escape their input if it's not HTML safe.

## 2.2.8

[Tagged on GitHub](http://github.com/nex3/haml/commit/2.2.8).

* Fixed a potential XSS issue with HTML escaping and wacky Unicode nonsense.
  This is the same as [the issue fixed in Rails](http://groups.google.com/group/rubyonrails-security/browse_thread/thread/48ab3f4a2c16190f) a bit ago.

## 2.2.7

[Tagged on GitHub](http://github.com/nex3/haml/commit/2.2.7).

* Fixed an `html2haml` issue where ERB attribute values
  weren't HTML-unescaped before being transformed into Haml.

* Fixed an `html2haml` issue where `#{}` wasn't escaped
  before being transformed into Haml.

* Add `<code>` to the list of tags that's
  {file:HAML_REFERENCE.md#preserve-option automatically whitespace-preserved}.

* Fixed a bug with `end` being followed by code in silent scripts -
  it no longer throws an error when it's nested beneath tags.

* Fixed a bug with inner whitespace-nuking and conditionals.
  The `else` et al. clauses of conditionals are now properly
  whitespace-nuked.

## 2.2.6

[Tagged on GitHub](http://github.com/nex3/haml/commit/2.2.6).

* Made the error message when unable to load a dependency for html2haml
  respect the `--trace` option.

* Don't crash when the `__FILE__` constant of a Ruby file is a relative path,
  as apparently happens sometimes in TextMate
  (thanks to [Karl Varga](http://github.com/kjvarga)).

* Add "Sass" to the `--version` string for the executables.

* Raise an exception when commas are omitted in static attributes
  (e.g. `%p{:foo => "bar" :baz => "bang"}`).

## 2.2.5

[Tagged on GitHub](http://github.com/nex3/haml/commit/2.2.5).

* Got rid of trailing whitespace produced when opening a conditional comment
  (thanks to [Norman Clarke](http://blog.njclarke.com/)).

* Fixed CSS id concatenation when a numeric id is given as an attribute.
  (thanks to [Norman Clarke](http://blog.njclarke.com/)).
  
* Fixed a couple bugs with using "-end" in strings.

## 2.2.4

[Tagged on GitHub](http://github.com/nex3/haml/commit/2.2.4).

* Allow `end` to be used for silent script when it's followed by code.
  For example:

      - form_for do
        ...
      - end if @show_form

  This isn't very good style, but we're supporting it for consistency's sake.

* Don't add `require 'rubygems'` to the top of init.rb when installed
  via `haml --rails`. This isn't necessary, and actually gets
  clobbered as soon as haml/template is loaded.

## 2.2.3

[Tagged on GitHub](http://github.com/nex3/haml/commit/2.2.3).

Haml 2.2.3 adds support for the JRuby bundling tools
for Google AppEngine, thanks to [Jan Ulbrich](http://github.com/ulbrich).

## 2.2.2

[Tagged on GitHub](http://github.com/nex3/haml/commit/2.2.2).

Haml 2.2.2 is a minor bugfix release, with several notable changes.
First, {file:Haml/Helpers.html#haml_concat-instance_method `haml_concat`}
will now raise an error when used with `=`.
This has always been incorrect behavior,
and in fact has never actually worked.
The only difference is that now it will fail loudly.
Second, Ruby 1.9 is now more fully supported,
especially with the {file:HAML_REFERENCE.md#htmlstyle_attributes_ new attribute syntax}.
Third, filters are no longer escaped when the {file:HAML_REFERENCE.md#escape_html-option `:escape_html` option}
is enabled and `#{}` interpolation is used.

## 2.2.1

[Tagged on GitHub](http://github.com/nex3/haml/commit/2.2.1).

Haml 2.2.1 is a minor bug-fix release.

## 2.2.0

[Tagged on GitHub](http://github.com/nex3/haml/commit/2.2.0).

Haml 2.2 adds several new features to the language,
fixes several bugs, and dramatically improves performance
(particularly when running with {file:HAML_REFERENCE.md#ugly-option `:ugly`} enabled).

### Syntax Changes

#### HTML-Style Attribute Syntax

Haml 2.2 introduces a new syntax for attributes
based on the HTML syntax.
For example:

    %a(href="http://haml-lang.com" title="Haml's so cool!")
      %img(src="/images/haml.png" alt="Haml")

There are two main reasons for this.
First, the hash-style syntax is very Ruby-specific.
There are now [Haml implementations](http://en.wikipedia.org/wiki/Haml#Implementations)
in many languages, each of which has its own syntax for hashes
(or dicts or associative arrays or whatever they're called).
The HTML syntax will be adopted by all of them,
so you can feel comfortable using Haml in whichever language you need.

Second, the hash-style syntax is quite verbose.
`%img{:src => "/images/haml.png", :alt => "Haml"}`
is eight characters longer than `%img(src="/images/haml.png" alt="Haml")`.
Haml's supposed to be about writing templates quickly and easily;
HTML-style attributes should help out a lot with that.

Ruby variables can be used as attribute values by omitting quotes.
Local variables or instance variables can be used.
For example:

    %a(title=@title href=href) Stuff

This is the same as:

    %a{:title => @title, :href => href} Stuff

Because there are no commas separating attributes,
more complicated expressions aren't allowed.
You can use `#{}` interpolation to insert complicated expressions
in a HTML-style attribute, though:

    %span(class="widget_#{@widget.number}")

#### Multiline Attributes

In general, Haml tries to keep individual elements on a single line.
There is a [multiline syntax](#multiline) for overflowing onto further lines,
but it's intentionally awkward to use to encourage shorter lines.

However, there is one case where overflow is reasonable: attributes.
Often a tag will simply have a lot of attributes, and in this case
it makes sense to allow overflow.
You can now stretch an attribute hash across multiple lines:

    %script{:type => "text/javascript",
            :src  => "javascripts/script_#{2 + 7}"}

This also works for HTML-style attributes:

        %script(type="text/javascript"
            src="javascripts/script_#{2 + 7}")

Note that for hash-style attributes, the newlines must come after commas.

#### Universal interpolation

In Haml 2.0, you could use `==` to interpolate Ruby code
within a line of text using `#{}`.
In Haml 2.2, the `==` is unnecessary;
`#{}` can be used in any text.
For example:

    %p This is a really cool #{h what_is_this}!
    But is it a #{h what_isnt_this}?

In addition, to {file:HAML_REFERENCE.md#escaping_html escape} or {file:HAML_REFERENCE.md#unescaping_html unescape}
the interpolated code, you can just add `&` or `!`, respectively,
to the beginning of the line:

    %p& This is a really cool #{what_is_this}!
    & But is it a #{what_isnt_this}?

#### Flexible indentation

Haml has traditionally required its users to use two spaces of indentation.
This is the universal Ruby style, and still highly recommended.
However, Haml now allows any number of spaces or even tabs for indentation,
provided:

* Tabs and spaces are not mixed
* The indentation is consistent within a given document

### New Options

#### `:ugly`

The `:ugly` option is not technically new;
it was introduced in Haml 2.0 to make rendering deeply nested templates less painful.
However, it's been greatly empowered in Haml 2.2.
It now does all sorts of performance optimizations
that couldn't be done before,
and its use increases Haml's performance dramatically.
It's enabled by default in production in Rails,
and it's highly recommended for production environments
in other frameworks.

#### `:encoding` {#encoding-option}

This option specifies the encoding of the Haml template
when running under Ruby 1.9. It defaults to `Encoding.default_internal` or `"utf-8"`.
This is useful for making sure that you don't get weird
encoding errors when dealing with non-ASCII input data.

### Deprecations

#### `Haml::Helpers#puts`

This helper is being deprecated for the obvious reason
that it conflicts with the `Kernel#puts` method.
I'm ashamed I ever chose this name.
Use `haml_concat` instead and spare me the embarrassment.

#### `= haml_tag`

A lot of people accidentally use "`= haml_tag`".
This has always been wrong; `haml_tag` outputs directly to the template,
and so should be used as "`- haml_tag`".
Now it raises an error when you use `=`.

### Compatibility

#### Rails

Haml 2.2 is fully compatible with Rails,
from 2.0.6 to the latest revision of edge, 783db25.

#### Ruby 1.9

Haml 2.2 is also fully compatible with Ruby 1.9.
It supports Ruby 1.9-style attribute hashes,
and handles encoding-related issues
(see [the `:encoding` option](#encoding-option)).

### Filters

#### `:markdown`

There are numerous improvements to the Markdown filter.
No longer will Haml attempt to use RedCloth's inferior Markdown implementation.
Instead, it will look for all major Markdown implementations:
[RDiscount](http://github.com/rtomayko/rdiscount),
[RPeg-Markdown](http://github.com/rtomayko/rpeg-markdown),
[Maruku](http://maruku.rubyforge.org),
and [BlueCloth](www.deveiate.org/projects/BlueCloth).

#### `:cdata`

There is now a `:cdata` filter for wrapping text in CDATA tags.

#### `:sass`

The `:sass` filter now uses options set in {Sass::Plugin},
if they're available.

### Executables

#### `haml`

The `haml` executable now takes `-r` and `-I` flags
that act just like the same flags for the `ruby` executable.
This allows users to load helper files when using Haml
from the command line.

It also takes a `--debug` flag that causes it to spit out
the Ruby code that Haml generates from the template.
This is more for my benefit than anything,
but you may find it interesting.

#### `html2haml`

The `html2haml` executable has undergone significant improvements.
Many of these are bugfixes, but there are also a few features.
For one, it now understands CDATA tags and autodetects ERB files.
In addition, a line containing just "`- end`" is now a Haml error;
since it's not possible for `html2haml` to properly parse all Ruby blocks,
this acts as a signal for the author that there are blocks
to be dealt with.

### Miscellaneous

#### XHTML Mobile DTD

Haml 2.2 supports a DTD for XHTML Mobile: `!!! Mobile`.

#### YARD

All the documentation for Haml 2.2, including this changelog,
has been moved to [YARD](http://yard.soen.ca).
YARD is an excellent documentation system,
and allows us to write our documentation in [Maruku](http://maruku.rubyforge.org),
which is also excellent.<|MERGE_RESOLUTION|>--- conflicted
+++ resolved
@@ -3,7 +3,6 @@
 * Table of contents
 {:toc}
 
-<<<<<<< HEAD
 ## 3.0.0.beta.3
 
 [Tagged on GitHub](http://github.com/nex3/haml/commit/3.0.0.beta.3).
@@ -273,13 +272,12 @@
 
 * The `puts` helper has been removed.
   Use {Haml::Helpers#haml\_concat} instead.
-=======
+
 ## 2.2.24
 
 [Tagged on GitHub](http://github.com/nex3/haml/commit/2.2.24).
 
 * Make sure `form_for` blocks are properly indented under Rails 3.0.0.beta.3.
->>>>>>> c471e683
 
 ## 2.2.23
 
