--- conflicted
+++ resolved
@@ -3,7 +3,6 @@
 * Table of contents
 {:toc}
 
-<<<<<<< HEAD
 ## 3.3.0 (Unreleased)
 
 ### Backwards Incompatibilities -- Must Read!
@@ -30,7 +29,7 @@
 * `Sass::Plugin.options=` has been removed.
 
 * `Sass::Script::Number::PRECISION` has been removed.
-=======
+
 ## 3.2.5 (Unreleased)
 
 * Fix a bug where bogus `@extend` warnings were being generated.
@@ -40,7 +39,6 @@
 
 * Ruby 2.0.0-preview compatibility. Thanks to [Eric
   Saxby](http://www.livinginthepast.org/).
->>>>>>> d2d40ed4
 
 ## 3.2.4
 
