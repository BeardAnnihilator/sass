--- conflicted
+++ resolved
@@ -3,7 +3,6 @@
 * Table of contents
 {:toc}
 
-<<<<<<< HEAD
 ## 3.3.0 (Unreleased)
 
 ### Backwards Incompatibilities -- Must Read!
@@ -42,7 +41,7 @@
 * Custom ruby functions can now access the global environment, which
   allows them the same power as sass-based functions with respect to
   reading and setting variables defined elsewhere in the stylesheet.
-=======
+
 ## 3.2.6
 
 * Support for Rubinius 2.0.0.rc1. All tests pass in 1.8 mode. 1.9 mode has some
@@ -61,7 +60,6 @@
 
 * Update the bundled version of [listen](http://github.com/guard/listen) to
   0.7.2.
->>>>>>> ee1b8f46
 
 ## 3.2.5
 
