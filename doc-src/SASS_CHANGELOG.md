# Sass Changelog

* Table of contents
{:toc}

<<<<<<< HEAD
## 3.4.0 (Unreleased)

### Using `&` in SassScript

For a long time, Sass has supported a special
{file:SASS_REFERENCE.md#parent-selector "parent selector", `&`}, which is used
when nesting selectors to describe how a nested selector relates to the
selectors above it. Until now, this has only been usable in selectors, but now
it can be used in SassScript as well.

In a SassScript expression, `&` refers to the current parent selector. It's a
comma-separated list of space-separated lists. For example:

    .foo.bar .baz.bang, .bip.qux {
      $selector: &;
    }

The value of `$selector` is now `((".foo.bar" ".baz.bang"), ".bip.qux")`. The
compound selectors are quoted here to indicate that they're strings, but in
reality they would be unquoted.

If there is no parent selector, the value of `&` will be null. This means you
can use it in a mixin to detect whether a parent selector exists:

    @mixin does-parent-exist {
      @if & {
        &:hover {
          color: red;
        }
      } else {
        a {
          color: red;
        }
      }
    }

### Smaller Improvements

* When using colors in SassScript, the original representation of the color will
  be preserved wherever possible. If you write `#f00`, it will be rendered as
  `#f00`, not as `red` or `#ff0000`. In compressed mode, Sass will continue to
  choose the most compact possible representation for colors.

* Add support for unit arithmetic with many more units, including angles, times,
  frequencies, and resolutions.

* Sass now follows the [CSS Syntax Level 3][encodings level 3]
  specification for determining a stylesheet's encoding. In addition,
  it not only emits UTF-8 CSS rather than trying to match the source
  encoding.

[encodings level 3]: http://www.w3.org/TR/2013/WD-css-syntax-3-20130919/#determine-the-fallback-encoding

* Sass now supports using ids as values in SassScript as defined in the CSS
  Basic User Interface Module. They're treated as unquoted strings.

* When the `sass` and `scss` executables encounter an error, they will now
  produce a CSS file describing that error. Previously this was enabled only for
  `--watch` and `--update` mode; now it's enabled whenever a CSS file is being
  written to disk.

* The command-line `--help` documentation for the `sass`, `scss`, and
  `sass-convert` executables is revised and re-organized.

### Backwards Incompatibilities -- Must Read!

* The current working directory will no longer be placed onto the Sass load path
  by default. If you need the current working directory to be available,
  set `SASS_PATH=.` in your shell's environment.

* Sass will now throw an error when a list of pairs is passed to a map function.

* `mix()`'s deprecated argument names, `$color-1` and `$color-2`, will now throw
   errors. Use `$color1` and `$color2` instead.

* `comparable()`'s deprecated argument names, `$number-1` and `$number-2`, will
  now throw errors. Use `$number1` and `$number2` instead.

* `percentage()`'s, `round()`'s, `ceil()`'s, `floor()`'s, and `abs()`'s
  deprecated argument name, `$value`, will now throw an error. Use `$number`
  instead.

* `index()` now returns `null` rather than `false` if the value isn't found in
  the list.

* All variable assignments not at the top level of the document are now local by
  default. If there's a global variable with the same name, it won't be
  overwritten unless the `!global` flag is used. For example, `$var: value
  !global` will assign to `$var` globally.
=======
## 3.3.5 (Unreleased)

* Fix `LoadError`s when using `--watch` with the bundled version of Listen.
>>>>>>> 66f4e76e

## 3.3.4 (21 March 2014)

* Improve the warning message for `index(...) == false`.

* Fix the use of directives like `@font-face` within `@at-root`.

* Fix a `sass --watch` issue on Windows where too many files would be updated
  on every change.

* Avoid freezing Ruby's `nil` value.

## 3.3.3 (14 March 2014)

* Fix a bug in Sass that was causing caching errors when unserializable objects
  were in the Ruby options hash. Note that these errors may persist when using
  Sass with Sprockets until the Sprockets importer is made serializable.

## 3.3.2 (11 March 2014)

* Fix a bug with loading the bundled version of Listen.

## 3.3.1 (10 March 2014)

This release includes a number of fixes for issues that popped up in the
immediate aftermath of the 3.3.0 release.

### Re-bundle [listen](http://github.com/guard/listen)

With 3.3.0, we un-bundled the listen library from Sass. We did so hoping that it
would make it easier for users to keep up to date with the latest features and
bug fixes, but unfortunately listen 2.0 and on have dropped support for Ruby
1.8.7, which Sass continues to support. Further complicating things, RubyGems
lacks the ability to install only the version of listen supported by the current
Ruby installation, so we were unable to use a standard Gem dependency on listen.

To work around this, we tried to piggyback on RubyGems' native extension support
to install the correct version of listen when Sass was installed. This is what
we released in 3.3.0. However, this caused numerous problems in practice,
especially for users on Windows. It quickly became clear that this wasn't a
viable long-term solution.

As such, we're going back to the bundling strategy. While not perfect, this
worked well enough for the duration of the Sass 3.2 release, and we expect it to
cause much less havoc than un-bundling. We'll bundle listen 1.3.1, the most
recent version that retains Ruby 1.8.7 compatibility. If a user of Sass has a
more recent version of listen installed, that will be preferred to the bundled
version. Listen versions through 2.7.0 have been tested, and we expect the code
to work without modification on versions up to 3.0.0, assuming no major API
changes.

### Smaller Changes

* Fixed a small interface incompatibility with listen 2.7.0.

* Fix some corner cases of path handling on Windows.

* Avoid errors when trying to watch read-only directories using listen 1.x.

## 3.3.0 (7 March 2014)

### SassScript Maps

SassScript has a new data type: maps. These are associations from SassScript
values (often strings, but potentially any value) to other SassScript values.
They look like this:

    $map: (key1: value1, key2: value2, key3: value3);

Unlike lists, maps must always be surrounded by parentheses. `()` is now an
empty map in addition to an empty list.

Maps will allow users to collect values into named groups and access those
groups dynamically. For example, you could use them to manage themes for your
stylesheet:

    $themes: (
      mist: (
        header: #DCFAC0,
        text:   #00968B,
        border: #85C79C
      ),
      spring: (
        header: #F4FAC7,
        text:   #C2454E,
        border: #FFB158
      ),
      // ...
    );

    @mixin themed-header($theme-name) {
      h1 {
        color: map-get(map-get($themes, $theme-name), header);
      }
    }

There are a variety of functions for working with maps:

* The {Sass::Script::Functions#map_get `map-get($map, $key)` function} returns
  the value in the map associated with the given key. If no value is found, it
  returns `null`.

* The {Sass::Script::Functions#map_merge `map-merge($map1, $map2)` function}
  merges two maps together into a new map. If there are any conflicts, the
  second map takes precedence, making this a good way to modify values in a map
  as well.

* The {Sass::Script::Functions#map_remove `map-remove($map, $key)` function}
  returns a new map with a key removed.

* The {Sass::Script::Functions#map_keys `map-keys($map)` function} returns all
  the keys in a map as a comma-separated list.

* The {Sass::Script::Functions#map_values `map-values($map)` function} returns
  all the values in a map as a comma-separated list.

* The {Sass::Script::Functions#map_has_key `map-has-key($map, $key)` function}
  returns whether or not a map contains a pair with the given key.

All the existing list functions also work on maps, treating them as lists of
pairs. For example, `nth((foo: 1, bar: 2), 1)` returns `foo 1`. Maps can also be
used with `@each`, using the new multiple assignment feature (see below):

    @each $header, $size in (h1: 2em, h2: 1.5em, h3: 1.2em) {
      #{$header} {
        font-size: $size;
      }
    }

Produces:

    h1 {
      font-size: 2em;
    }

    h2 {
      font-size: 1.5em;
    }

    h3 {
      font-size: 1.2em;
    }

#### Variable Keyword Arguments

Maps can be passed as variable arguments, just like lists. For example, if
`$map` is `(alpha: -10%, "blue": 30%)`, you can write `scale-color($color,
$map...)` and it will do the same thing as `scale-color($color, $alpha: -10%,
$blue: 30%)`. To pass a variable argument list and map at the same time, just do
the list first, then the map, as in `fn($list..., $map...)`.

You can also access the keywords passed to a function that accepts a variable
argument list using the new {Sass::Script::Functions#keywords `keywords($args)`
function}. For example:

    @function create-map($args...) {
      @return keywords($args);
    }

    create-map($foo: 10, $bar: 11); // returns (foo: 10, bar: 11)

#### Lists of Pairs as Maps

The new map functions work on lists of pairs as well, for the time being. This
feature exists to help libraries that previously used lists of pairs to simulate
maps. These libraries can now use map functions internally without introducing
backwards-incompatibility. For example:

    $themes: (
      mist (
        header #DCFAC0,
        text   #00968B,
        border #85C79C
      ),
      spring (
        header #F4FAC7,
        text   #C2454E,
        border #FFB158
      ),
      // ...
    );

    @mixin themed-header($theme-name) {
      h1 {
        color: map-get(map-get($themes, $theme-name), header);
      }
    }

Since it's just a migration feature, using lists of pairs in place of maps is
already deprecated. Library authors should encourage their users to use actual
maps instead.

### Source Maps

Sass now has the ability to generate standard JSON [source maps][] of a format
that will soon be supported in most major browsers. These source maps tell the
browser how to find the Sass styles that caused each CSS style to be generated.
They're much more fine-grained than the old Sass-specific debug info that was
generated; rather than providing the source location of entire CSS rules at a
time, source maps provide the source location of each individual selector and
property.

Source maps can be generated by passing the `--sourcemap` flag to the `sass`
executable, by passing the {file:SASS_REFERENCE.md#sourcemap-option `:sourcemap`
option} to \{Sass::Plugin}, or by using the
\{Sass::Engine#render\_with\_sourcemap} method. By default, Sass assumes that
the source stylesheets will be made available on whatever server you're using,
and that their relative location will be the same as it is on the local
filesystem. If this isn't the case, you'll need to make a custom class that
extends \{Sass::Importers::Base} or \{Sass::Importers::Filesystem} and overrides
\{Sass::Importers::Base#public\_url `#public_url`}.

Thanks to Alexander Pavlov for implementing this.

[source maps]: https://docs.google.com/document/d/1U1RGAehQwRypUTovF1KRlpiOFze0b-_2gc6fAH0KY0k/edit?hl=en_US&pli=1&pli=1

#### `@at-root`

Sass 3.3 adds the `@at-root` directive, which is a way to tell Sass to
put a collection of rules at the top-level root of the document. The
easiest way to use it is with a selector:

    .badge {
      @at-root .info { ... }
      @at-root .header { ... }
    }

In addition to using `@at-root` on a single selector, you can also use it on a
whole block of them. For example:

    .badge {
      @at-root {
        .info { ... }
        .header { ... }
      }
    }

Also produces:

    .info { ... }
    .header { ... }

#### `@at-root (without: ...)` and `@at-root (with: ...)`

By default, `@at-root` just excludes selectors. However, it's also
possible to use `@at-root` to move outside of nested directives such
as `@media` as well. For example:

    @media print {
      .page {
        width: 8in;
        @at-root (without: media) {
          color: red;
        }
      }
    }

produces:

    @media print {
      .page {
        width: 8in;
      }
    }
    .page {
      color: red;
    }

You can use `@at-root (without: ...)` to move outside of any
directive. You can also do it with multiple directives separated by a
space: `@at-root (without: media supports)` moves outside of both
`@media` and `@supports` queries.

There are two special values you can pass to `@at-root`. "rule" refers
to normal CSS rules; `@at-root (without: rule)` is the same as
`@at-root` with no query. `@at-root (without: all)` means that the
styles should be moved outside of *all* directives and CSS rules.

If you want to specify which directives or rules to include, rather
than listing which ones should be excluded, you can use `with` instead
of `without`. For example, `@at-root (with: rule)` will move outside
of all directives, but will preserve any CSS rules.

### Smaller Improvements

* The parent selector, `&`, can be used with an identifier suffix. For
  example, `&-suffix` and `&_suffix` are now legal. The suffix will be
  added to the end of the parent selector, and will throw an error if
  this isn't possible. `&` must still appear at the beginning of a
  compound selector -- that is, `.foo-&` is still illegal.

* [listen](http://github.com/guard/listen) is no longer bundled with
  Sass, nor is it a standard RubyGems dependency. Instead, it's
  automatically installed along with Sass in order to ensure that the
  user ends up with a version of Listen that works with their local
  Ruby version.

* Sass now has numerous functions for working with strings:
  \{Sass::Script::Functions#str_length `str-length`} will return the length of a
  string; \{Sass::Script::Functions#str_insert `str-insert`} will insert one
  string into another; \{Sass::Script::Functions#str_index `str-index`} will
  return the index of a substring within another string;
  \{Sass::Script::Functions#str_slice `str-slice`} will slice a substring from a
  string; \{Sass::Script::Functions#to_upper_case `to-upper-case`} will
  transform a string to upper case characters; and
  \{Sass::Script::Functions#to_lower_case `to-lower-case`} will transform a
  string to lower case characters.

* A \{Sass::Script::Functions#list_separator `list-separator`} function has been
  added to determine what separator a list uses. Thanks to [Sam
  Richard](https://github.com/Snugug).

* Custom Ruby functions can now access the global environment, which
  allows them the same power as Sass-based functions with respect to
  reading and setting variables defined elsewhere in the stylesheet.

* The `set-nth($list, $n, $value)` function lets you construct a new
  list based on `$list`, with the nth element changed to the value
  specified.

* In order to make it easier for mixins to process maps, they may now
  recursively call themselves and one another. It is no longer an
  error to have a mixin `@include` loop.

* Add "grey" and "transparent" as recognized SassScript colors. Thanks to [Rob
  Wierzbowski](https://github.com/robwierzbowski).

* Add a function \{Sass::Script::Functions#unique\_id `unique-id()`} that will
  return a CSS identifier that is unique within the scope of a single CSS file.

* Allow negative indices into lists when using `nth()`.

* You can now detect the presence of a Sass feature using the new function
  `feature-exists($feature-name)`. There are no detectable features in this
  release, this is provided so that subsequent releases can begin to
  use it. Additionally, plugins can now expose their functionality
  through `feature-exists` by calling `Sass.add_feature(feature_name)`. Features
  exposed by plugins must begin with a dash to distinguish them from
  official features.

* It is now possible to determine the existence of different Sass
  constructs using these new functions:

  * `variable-exists($name)` checks if a variable resolves in the
    current scope.
  * `global-variable-exists($name)` checks if a global variable of the
    given name exists.
  * `function-exists($name)` checks if a function exists.
  * `mixin-exists($name)` checks if a mixin exists.

* You can call a function by name by passing the function name to the
  call function. For example, `call(nth, a b c, 2)` returns `b`.

* Comments following selectors in the indented syntax will be correctly
  converted using `sass-convert`.

* `@each` now supports "multiple assignment", which makes it easier to iterate
  over lists of lists. If you write `@each $var1, $var2, $var3 in a b c, d e f,
  g h i`, the elements of the sub-lists will be assigned individually to the
  variables. `$var1`, `$var2`, and `$var3` will be `a`, `b` and `c`; then `d`,
  `e`, and `f`; and then `g`, `h`, and `i`. For more information, see
  {file:SASS_REFERENCE.md#each-multi-assign the `@each` reference}.

* `@for` loops can now go downward as well as upward. For example,
  `@for $var from 5 through 1` will set `$var` to `5`, `4`, `3`, `2`,
  and `1`. Thanks to [Robin Roestenburg](http://twitter.com/robinroest).

* There is a new {Sass::Script::Value::Helpers convenience API} for creating
  Sass values from within ruby extensions.

* The `if()` function now only evaluates the argument corresponding to
  the value of the first argument.

* Comma-separated lists may now have trailing commas (e.g. `1, 2,
  3,`). This also allows you to use a trailing comma to distinguish a
  list with a single element from that element itself -- for example,
  `(1,)` is explicitly a list containing the value `1`.

* All directives that are nested in CSS rules or properties and that
  contain more CSS rules or properties are now bubbled up through
  their parent rules.

* A new `random()` function returns a random number.

* A new function inspect($value) is provided for debugging the current
  sass representation of a value.

* The `@debug` directive now automatically inspects sass objects that are not
  strings.

* Numbers will no longer be emitted in scientific notation.

* `sass-convert` will now correctly handle silent (`//`-style) comments
  contained within loud (`/* */`-style) comments.

* Allow modulo arithmetic for numbers with compatible units. Thanks to
  [Isaac Devine](http://www.devinesystems.co.nz).

* Keyword arguments to mixins and functions that contain hyphens will have the
  hyphens preserved when using `sass-convert`.

### Backwards Incompatibilities -- Must Read!

* Sass will now throw an error when `@extend` is used to extend a selector
  outside the `@media` context of the extending selector. This means the
  following will be an error:

      @media screen {
        .foo { @extend .bar; }
      }
      .bar { color: blue; }

* Sass will now throw an error when an `@extend` that has no effect is used. The
  `!optional` flag may be used to avoid this behavior for a single `@extend`.

* Sass will now throw an error when it encounters a single `@import` statement
  that tries to import more than one file. For example, if you have `@import
  "screen"` and both `screen.scss` and `_screen.scss` exist, a warning will be
  printed.

* `grey` and `transparent` are no longer interpreted as strings; they're now
  interpreted as colors, as per the CSS spec.

* The automatic placement of the current working directory onto the Sass
  load path is now deprecated as this causes unpredictable build
  processes.  If you need the current working directory to be available,
  set `SASS_PATH=.` in your shell's environment.

* `Sass::Compiler.on_updating_stylesheet` has been removed.

* `Sass::Plugin.options=` has been removed.

* `Sass::Script::Number::PRECISION` has been removed.

* The methods in the `Sass::Util` module can no longer be used by
  including it. They must be invoked on the module itself for
  performance reasons.

* Sass values have always been immutable. The ruby object that backs
  each sass value is now "frozen" to prevent accidental modification and
  for performance.

* Many classes in the \{Sass::Script} have been rearranged. All the value
  classes have been moved into \{Sass::Script::Value} (e.g.
  \{Sass::Script::Value::Color}, \{Sass::Script::Value::String}, etc). Their
  base class is now \{Sass::Script::Value::Base} instead of
  `Sass::Script::Literal`. All the parse tree classes have been moved into
  \{Sass::Script::Tree} (e.g. \{Sass::Script::Tree::Node},
  \{Sass::Script::Tree::Operation}, etc).

  The old names will continue to work for the next couple releases, but they
  will be removed eventually. Any code using them should upgrade to the new
  names.

* As part of a migration to cleaner variable semantics, assigning to
  global variables in a local context by default is deprecated. If
  there's a global variable named `$color` and you write `$color:
  blue` within a CSS rule, Sass will now print a warning; in the
  future, it will create a new local variable named `$color`. You may
  now explicitly assign to global variables using the `!global` flag;
  for example, `$color: blue !global` will always assign to the global
  `$color` variable.

* Two numbers separated by a hyphen with no whitespace will now be
  parsed as a subtraction operation rather than two numbers in a list.
  That is, `2px-1px` will parse the same as `2px - 1px` rather than
  `2px -1px`.

* `index()`'s `false` return value when a value isn't found is deprecated. In
  future Sass releases it will be `null` instead, so it should be used in ways
  that are compatible with both `false` and `null`.

* `mix()`'s arguments are now `$color1` and `$color2` rather than
  `$color-1` and `$color-2`, in keeping with other functions.

* `comparable()`'s arguments are now `$number1` and `$number2` rather than
  `$number-1` and `$number-2`, in keeping with other functions.

* `percentage()`, `round()`, `ceil()`, `floor()`, and `abs()` now
  take arguments named '$number' instead of '$value'.

## 3.2.16 (17 March 2014)

* Handle a race condition in the filesystem cache store when a cache
  entry becomes invalidated.

## 3.2.15 (7 March 2014)

* Support `&.foo` when the parent selector has a newline followed by a comma.

## 3.2.14 (24 January 2014)

* Don't crash when parsing a directive with no name in the indented syntax.

* Clean up file paths when importing to avoid errors for overlong path
  names.

* Parse calls to functions named `true`, `false`, and `null` as function calls.

* Don't move CSS `@import`s to the top of the file unless it's necessary.

## 3.2.13 (19 December 2013)

* Numbers returned by user-defined functions now trigger division, just like
  numbers stored in variables.

* Support importing files in paths with open brackets.

* Fix `sass-convert`'s handling of rules with empty bodies when converting from
  CSS.

* Fix CSS imports using `url()` with a quoted string and media queries.

## 3.2.12 (4 October 2013)

* Add a couple missing `require`s, fixing some load errors, especially when
  using the command-line interface.

* Tune up some heuristics for eliminating redundant generated selectors. This
  will prevent some selector elimination in cases where multi-layered `@extend`
  is being used and where it seems intuitively like selectors shouldn't be
  eliminated.

## 3.2.11 (27 September 2013)

* Fix `@extend`'s semantics with respect to pseudo-elements. They are no longer
  treated identically to pseudo-classes.

* A more understandable error is now provided when the `-E` option is
  passed to the Sass command line in ruby 1.8

* Fixed a bug in the output of lists containing unary plus or minus
  operations during sass <=> scss conversion.

* Avoid the [IE7 `content: counter` bug][cc bug] with `content: counters` as
  well.

* Fix some thread-safety issues.

## 3.2.10 (26 July 2013)

* Use the Sass logger infrastructure for `@debug` directives.

* When printing a Sass error into a CSS comment, escape `*/` so the comment
  doesn't end prematurely.

* Preserve the `!` in `/*! ... */`-style comments.

* Fix a bug where selectors were being incorrectly trimmed when using `@extend`.

* Fix a bug where `sass --unix-newlines` and `sass-convert --in-place` are not
  working on Windows (thanks [SATO Kentaro](http://www.ranvis.com)).

## 3.2.9 (10 May 2013)

* Fix a bug where `@extend`s would occasionally cause a selector to be generated
  with the incorrect specificity.

* Avoid loading [listen](http://github.com/guard/listen) v1.0, even if it's
  installed as a Gem (see [issue 719](https://github.com/nex3/sass/issues/719)).

* Update the bundled version of [listen](http://github.com/guard/listen) to
  0.7.3.

* Automatically avoid the [IE7 `content: counter` bug][cc bug].

[cc bug]: http://jes.st/2013/ie7s-css-breaking-content-counter-bug/

## 3.2.8 (22 April 2013)

* Fix some edge cases where redundant selectors were emitted when using
  `@extend`.

* Fix a bug where comma-separated lists with interpolation could lose elements.

* Fix a bug in `sass-convert` where lists being passed as arguments to functions
  or mixins would lose their surrounding parentheses.

* Fix a bug in `sass-convert` where `null` wasn't being converted correctly.

* Fix a bug where multiple spaces in a string literal would sometimes be folded
  together.

* `sass` and `sass-convert` won't create an empty file before writing to it.
  This fixes a flash of unstyled content when using LiveReload and similar
  tools.

* Fix a case where a corrupted cache could produce fatal errors on some versions
  of Ruby.

* Fix a case where a mixin loop error would be incorrectly reported when using
  `@content`.

## 3.2.7 (8 March 2013)

* The \{Sass::Script::Functions#index `index`} and \{Sass::Script::Functions#zip
  `zip`} functions now work like all other list functions and treat individual
  values as single-element lists.

* Avoid stack overflow errors caused by very long function or mixin argument
  lists.

* Emit relative paths when using the `--line-comments` flag of the `sass`
  executable.

* Fix a case where very long numbers would cause the SCSS parser to
  take exponential time.

## 3.2.6 (22 February 2013)

* Support for Rubinius 2.0.0.rc1. All tests pass in 1.8 mode. 1.9 mode has some
  tests blocked on [Rubinius issue
  2139](https://github.com/rubinius/rubinius/issues/2139).

* Support for JRuby 1.7.2.

* Support for symlinked executables. Thanks to [Yin-So
  Chen](http://yinsochen.com/).

* Support for bubbling `@supports` queries in the indented syntax.

* Fix an incorrect warning when using `@extend` from within nested `@media`
  queries.

* Update the bundled version of [listen](http://github.com/guard/listen) to
  0.7.2.

## 3.2.5 (4 January 2013)

* Fix a bug where bogus `@extend` warnings were being generated.

* Fix an `@import` bug on Windows. Thanks to [Darryl
  Miles](https://github.com/dlmiles).

* Ruby 2.0.0-preview compatibility. Thanks to [Eric
  Saxby](http://www.livinginthepast.org/).

* Fix incorrect line numbering when using DOS line endings with the indented
  syntax.

## 3.2.4 (21 December 2012)

* Fix imports from `.jar` files in JRuby. Thanks to [Alex
  Hvostov](https://github.com/argv-minus-one).

* Allow comments within `@import` statements in SCSS.

* Fix a parsing performance bug where long decimals would occasionally take many
  minutes to parse.

## 3.2.3 (9 November 2012)

* `sass --watch` no longer crashs when a file in a watched directory is deleted.

* Allow `@extend` within bubbling nodes such as `@media`.

* Fix various JRuby incompatibilities and test failures.

* Work around a performance bug that arises from using `@extend` with
  deeply-nested selectors.

## 3.2.2 (2 November 2012)

* Add a `--poll` option to force `sass --watch` to use the polling backend to
  [Listen](https://github.com/guard/listen).

* Fix some error reporting bugs related to `@import`.

* Treat [protocol-relative URLs][pru] in `@import`s as static URLs, just like
  `http` and `https` URLs.

* Improve the error message for misplaced simple selectors.

* Fix an option-handling bug that was causing errors with the Compass URL
  helpers.

* Fix a performance issue with `@import` that only appears when
  ActiveSupport is loaded.

* Fix flushing of actions to stdout. Thanks to
  [Russell Davis](http://github.com/russelldavis).

* Fix the documentation for the `max()` function.

* Fix a `@media` parsing bug.

[pru]: http://paulirish.com/2010/the-protocol-relative-url/

### Deprecations -- Must Read!

* Sass will now print a warning when it encounters a single `@import` statement
  that tries to import more than one file. For example, if you have `@import
  "screen"` and both `screen.scss` and `_screen.scss` exist, a warning will be
  printed. This will become an error in future versions of Sass.

## 3.2.1 (15 August 2012)

* Fix a buggy interaction with Pow and Capybara that caused `EOFError`s.

## 3.2.0 (10 August 2012)

### `@content`

A mixin include can now accept a block of content ({file:SASS_REFERENCE.md#mixin-content Reference Documentation}).
The style block will be passed to the mixin and can be placed at the point @content is used. E.g.:

    @mixin iphone {
      @media only screen and (max-width: 480px) {
        @content;
      }
    }

    @include iphone {
      body { color: red }
    }

Or in `.sass` syntax:

    =iphone
      @media only screen and (max-width: 480px)
        @content

    +iphone
      body
        color: red

Produces:

    @media only screen and (max-width: 480px) {
      body { color: red }
    }

Note that the contents passed to the mixin are evaluated in the scope they are used,
not the scope of the mixin. {file:SASS_REFERENCE.md#variable_scope_and_content_blocks More on variable scoping.}

### Placeholder Selectors: `%foo`

Sass supports a new, special type of selector called a "placeholder selector".
These look like class and id selectors, except the `#` or `.` is replaced by `%`.
They're meant to be used with the {file:SASS_REFERENCE.md#extend `@extend` directive},
when you want to write styles to be extended
but you don't want the base styles to appear in the CSS.

On its own, a placeholder selector just causes a ruleset not to be rendered.
For example:

    // This ruleset won't be rendered on its own.
    #context a%extreme {
      color: blue;
      font-weight: bold;
      font-size: 2em;
    }

However, placeholder selectors can be extended, just like classes and ids.
The extended selectors will be generated, but the base placeholder selector will not.
For example:

    .notice { @extend %extreme; }

Is compiled to:

    #context a.notice {
      color: blue;
      font-weight: bold;
      font-size: 2em;
    }

### Variable Arguments

Mixins and functions now both support variable arguments. When defining a mixin
or function, you can add `...` after the final argument to have it accept an
unbounded number of arguments and package them into a list. When calling a mixin
or function, you can add `...` to expand the final argument (if it's a list) so
that each value is passed as a separate argument. For example:

    @mixin box-shadow($shadows...) {
      // $shadows is a list of all arguments passed to box-shadow
      -moz-box-shadow: $shadows;
      -webkit-box-shadow: $shadows;
      box-shadow: $shadows;      
    }

    // This is the same as "@include spacing(1, 2, 3);"
    $values: 1, 2, 3;
    @include spacing($values...);

Finally, if a variable argument list is passed directly on to another mixin or
function, it will also pass along any keyword arguments. This means that you can
wrap a pre-existing mixin or function and add new functionality without changing
the call signature.

### Directive Interpolation

`#{}` interpolation is now allowed in all plain CSS directives
(such as `@font-face`, `@keyframes`, and of course `@media`).

In addition, `@media` gets some special treatment.
In addition to allowing `#{}` interpolation,
expressions may be used directly in media feature queries.
This means that you can write e.g.:

    $media: screen;
    $feature: -webkit-min-device-pixel-ratio;
    $value: 1.5;

    @media #{$media} and ($feature: $value) {
      ...
    }

This is intended to allow authors to easily write mixins
that make use of `@media` and other directives dynamically.

### Smaller Improvements

* Mixins and functions may now be defined in a nested context, for example
  within `@media` rules. This also allows files containing them to be imported
  in such contexts.

* Previously, only the `:-moz-any` selector was supported; this has been
  expanded to support any vendor prefix, as well as the plain `:any` selector.

* All proposed [CSS4 selectors](http://dev.w3.org/csswg/selectors4/) are now
  supported, including reference selectors (e.g. `.foo /attr/ .bar`) and subject
  selectors (e.g. `.foo!`).

* Sass now supports a global list of load paths, accessible via
  {Sass.load_paths}. This allows plugins and libraries to easily register their
  Sass files such that they're accessible to all {Sass::Engine} instances.

* `Sass.load_paths` is initialized to the value of the `SASS_PATH` environment
  variable. This variable should contain a colon-separated list of load paths
  (semicolon-separated on Windows).

* In certain cases, redundant selectors used to be created as a result of a
  single rule having multiple `@extend`s. That redundancy has been eliminated.

* Redundant selectors were also sometimes created by nested selectors
  using `@extend`. That redundancy has been eliminated as well.

* There is now much more comprehensive support for using `@extend` alongside
  CSS3 selector combinators (`+`, `~`, and `>`). These combinators will now be
  merged as much as possible.

* The full set of [extended color keywords](http://www.w3.org/TR/css3-color/#svg-color)
  are now supported by Sass. They may be used to refer to color objects, and
  colors will render using those color names when appropriate.

* Sass 3.2 adds the \{Sass::Script::Functions#ie_hex_str `ie-hex-str`} function
  which returns a hex string for a color suitable for use with IE filters.

* Sass 3.2 adds the \{Sass::Script::Functions#min `min`} and
  \{Sass::Script::Functions#max `max`} functions, which return the minimum and
  maximum of several values.

* Sass functions are now more strict about how keyword arguments can be passed.

* Decimal numbers now default to five digits of precision after the decimal
  point.

* The \{Sass::Script::Functions::EvaluationContext#options options hash}
  available to Sass functions now contains the filename of the file that the
  function was executed in, rather than the top-level file.

### Backwards Incompatibilities -- Must Read!

#### `@extend` Warnings

Any `@extend` that doesn't match any selectors in the document will now print a
warning. These warnings will become errors in future versions of Sass. This will
help protect against typos and make it clearer why broken styles aren't working.
For example:

    h1.notice {color: red}
    a.important {@extend .notice}

This will print a warning, since the only use of `.notice` can't be merged with
`a`.

You can declare that you don't want warnings for a specific `@extend` by using
the `!optional` flag. For example:

    h1.notice {color: red}
    a.important {@extend .notice !optional}

This will not print a warning.

#### Smaller Incompatibilities

* Parent selectors followed immediately by identifiers (e.g. `&foo`)
  are fully disallowed.
  They were deprecated in 3.1.8.

* `#{}` interpolation is now allowed in all comments.

* The `!` flag may not be used with `//` comments (e.g. `//!`).

* `#{}` interpolation is now disallowed in all `@import` statements
  except for those using `url()`.

* `sass-convert` no longer supports converting files from LessCSS.

## 3.1.21 (10 August 2012)

* Preserve single-line comments that are embedded within multi-line comments.
* Preserve newlines in nested selectors when those selectors are used multiple
  times in the same document.
* Allow tests to be run without the `LANG` environment variable set.
* Update the bundled version of [Listen](https://github.com/guard/listen) to
  0.4.7.
* Sass will now convert `px` to other absolute units using the
  conversion ratio of `96px == 1in` as dictated by the
  [CSS Spec](http://www.w3.org/TR/CSS21/syndata.html#length-units)

## 3.1.20

* Don't crash if a UTF encoding isn't found. Thanks to [Andrew
  Garbutt](http://github.com/techsplicer).
* Properly watch files recursively with `sass --watch`. Thanks to [Sébastien
  Tisserant](https://github.com/sebweaver).
* Fix the documentation for the \{Sass::Script::Functions#append append()}
  function.
* Support the `saturate()`, `opacity()`, and `invert()` functions when used as
  in the [Filter Effects][filter] spec.
* Support MacRuby. Thanks to [Will Glynn](http://github.com/delta407).

[filter]: https://dvcs.w3.org/hg/FXTF/raw-file/tip/filters/index.html

## 3.1.19

* Fix an `uninitialized constant Sass::Exec::Sass::Util` error when using the
  command-line tool.
* Allow `@extend` within directives such as `@media` as long as it only extends
  selectors that are within the same directive.

## 3.1.18

* Ruby 2.0 compatibility. Thanks to [Jeremy
  Kemper](https://github.com/jeremy).

### Deprecations -- Must Read!

* Deprecate the use of `@extend` within directives such as `@media`. This has
  never worked correctly, and now it's officially deprecated. It will be an
  error in 3.2.

## 3.1.17

* Don't crash when calling `#inspect` on an internal Sass tree object in Ruby
  1.9.
* Fix some bugs in `sass --watch` introduced in 3.1.16. Thanks to [Maher
  Sallam](https://github.com/Maher4Ever).
* Support bare interpolation in the value portion of attribute
  selectors (e.g. `[name=#{$value}]`).
* Support keyword arguments for the `invert()` function.
* Handle backslash-separated paths better on Windows.
* Fix `rake install` on Ruby 1.9.
* Properly convert nested `@if` statements with `sass-convert`.

## 3.1.16

* Fix some bugs in `sass-convert` selector parsing when converting from CSS.
* Substantially improve compilation performance on Ruby 1.8.
* Support the `@-moz-document` directive's non-standard `url-prefix` and
  `domain` function syntax.
* Support the [`@supports` directive](http://www.w3.org/TR/css3-conditional/#at-supports).
* Fix a performance issue when using `/*! */` comments with the Rails asset
  pipeline.
* Support `-moz-element`.
* Properly handle empty lists in `sass-convert`.
* Move from [FSSM](https://github.com/ttilley/fssm) to
  [Listen](https://github.com/guard/listen) for file-system monitoring.

## 3.1.15

* Support extending multiple comma-separated selectors (e.g. `@extend .foo, .bar`).
  This is just a terser way to write multiple `@extend`s
  (e.g. `@extend .foo; @extend .bar`).
  This wasn't previously intended to work, but it did in the indented syntax only.
* Avoid more stack overflows when there are import loops in files.
* Update the bundled [FSSM](https://github.com/ttilley/fssm) to version 0.2.8.1.
* Make the `grayscale` function work with `-webkit-filter`.
* Provide a better error message for selectors beginning with `/`
  in the indented syntax.
* Flush standard output after printing notifications in `sass --watch`.
* Fix variable definitions in the REPL.

## 3.1.14

* Fix a typo that was causing crashes on Ruby 1.9.

## 3.1.13

* Fix a smattering of subtle bugs that would crop up when using multibyte
  character sets.
* Fix a bug when using `@extend` with selectors containing newlines.
* Make boolean operators short-circuit.
* Remove unnecessary whitespace in selectors in `:compressed` mode.
* Don't output debug info within non-`@media` directives.
* Make sure `:after` and `:before` selectors end up on the end of
  selectors resulting from `@extend`.
* Fix a bug when using imports containing invalid path characters on Windows.
* Bubble CSS `@import` statements to the top of stylesheets.

## 3.1.12

* Compatibility with the `mathn` library
  (thanks to [Thomas Walpole](https://github.com/twalpole)).
* Fix some infinite loops with mixins that were previously uncaught.
* Catch infinite `@import` loops.
* Fix a deprecation warning in `sass --update` and `--watch`
  (thanks to [Marcel Köppen](https://github.com/Marzelpan)).
* Don't make `$important` a special pre-initialized variable.
* Fix exponential parsing time of certain complex property values and selectors.
* Properly merge `@media` directives with comma-separated queries.
  E.g. `@media foo, bar { @media baz { ... } }` now becomes
  `@media foo and baz, bar and baz { ... }`.

## 3.1.11

* Allow control directives (such as `@if`) to be nested beneath properties.
* Allow property names to begin with a hyphen followed by interpolation (e.g. `-#{...}`).
* Fix a parsing error with interpolation in comma-separated lists.
* Make `--cache-store` with with `--update`.
* Properly report `ArgumentError`s that occur within user-defined functions.
* Don't crash on JRuby if the underlying Java doesn't support every Unicode encoding.
* Add new `updated_stylesheet` callback, which is run after each stylesheet has
  been successfully compiled. Thanks to [Christian Peters](https://github.com/ChristianPeters).
* Allow absolute paths to be used in an importer with a different root.
* Don't destructively modify the options when running `Sass::Plugin.force_update`.
* Prevent Regexp buffer overflows when parsing long strings
  (thanks to [Agworld](https://github.com/Agworld).

### Deprecations -- Must Read!

* The `updating_stylesheet` is deprecated and will be removed in a
  future release. Use the new `updated_stylesheet` callback instead.

## 3.1.10

* Fix another aspect of the 3.1.8 regression relating to `+`.

## 3.1.9

* Fix a regression in 3.1.8 that broke the `+` combinator in selectors.

* Deprecate the loud-comment flag when used with silent comments (e.g. `//!`).
  Using it with multi-line comments (e.g. `/*!`) still works.

## 3.1.8

* Deprecate parent selectors followed immediately by identifiers (e.g. `&foo`).
  This should never have worked, since it violates the rule
  of `&` only being usable where an element selector would.

* Add a `--force` option to the `sass` executable which makes `--update`
  always compile all stylesheets, even if the CSS is newer.

* Disallow semicolons at the end of `@import` directives in the indented syntax.

* Don't error out when being used as a library without requiring `fileutil`.

* Don't crash when Compass-style sprite imports are used with `StalenessChecker`
  (thanks to [Matthias Bauer](https://github.com/moeffju)).

* The numeric precision of numbers in Sass can now be set using the
  `--precision` option to the command line. Additionally, the default
  number of digits of precision in Sass output can now be
  changed by setting `Sass::Script::Number.precision` to an integer
  (defaults to 3). Since this value can now be changed, the `PRECISION`
  constant in `Sass::Script::Number` has been deprecated. In the unlikely
  event that you were using it in your code, you should now use
   `Sass::Script::Number.precision_factor` instead.

* Don't crash when running `sass-convert` with selectors with two commas in a row.

* Explicitly require Ruby >= 1.8.7 (thanks [Eric Mason](https://github.com/ericmason)).

* Properly validate the nesting of elements in imported stylesheets.

* Properly compile files in parent directories with `--watch` and `--update`.

* Properly null out options in mixin definitions before caching them. This fixes
  a caching bug that has been plaguing some Rails 3.1 users.

## 3.1.7

* Don't crash when doing certain operations with `@function`s.

## 3.1.6

* The option `:trace_selectors` can now be used to emit a full trace
  before each selector. This can be helpful for in-browser debugging of
  stylesheet imports and mixin includes. This option supersedes the
  `:line_comments` option and is superseded by the `:debug_info`
  option.

* Fix a bug where long `@if`/`@else` chains would cause exponential slowdown
  under some circumstances.

## 3.1.5

* Updated the vendored FSSM version, which will avoid segfaults on OS
  X Lion when using `--watch`.

## 3.1.4

* Sass no longer unnecessarily caches the sass options hash.
  This allows objects that cannot be marshaled to be placed into the
  options hash.

## 3.1.3

* Sass now logs message thru a logger object which can be changed to
  provide integration with other frameworks' logging infrastructure.


## 3.1.2

* Fix some issues that were breaking Sass when running within Rubinius.
* Fix some issues that were affecting Rails 3.1 integration.
* New function `zip` allows several lists to be combined into one
  list of lists. For example:
  `zip(1px 1px 3px, solid dashed solid, red green blue)` becomes
  `1px solid red, 1px dashed green, 3px solid blue`
* New function `index` returns the list index of a value
  within a list. For example: `index(1px solid red, solid)`
  returns `2`. When the value is not found `false` is returned.

## 3.1.1

* Make sure `Sass::Plugin` is loaded at the correct time in Rails 3.

## 3.1.0

* Add an {Sass::Script::Functions#invert `invert` function} that takes the inverse of colors.

* A new sass function called `if` can be used to emit one of two values
  based on the truth value of the first argument.
  For example, `if(true, 1px, 2px)` returns `1px` and `if(false, 1px, 2px)` returns `2px`.

* Compass users can now use the `--compass` flag
  to make the Compass libraries available for import.
  This will also load the Compass project configuration
  if run from the project root.

* Many performance optimizations have been made by [thedarkone](http://github.com/thedarkone).

* Allow selectors to contain extra commas to make them easier to modify.
  Extra commas will be removed when the selectors are converted to CSS.

* `@import` may now be used within CSS or `@media` rules.
  The imported file will be treated as though it were nested within the rule.
  Files with mixins may not be imported in nested contexts.

* If a comment starts with `!`, that comment will now be interpolated
  (`#{...}` will be replaced with the resulting value of the expression
  inside) and the comment will always be printed out in the generated CSS
  file -- even with compressed output. This is useful for adding copyright
  notices to your stylesheets.

* A new executable named `scss` is now available. It is exactly like the
  `sass` executable except it defaults to assuming input is in the SCSS syntax.
  Both programs will use the source file's extension to determine the syntax where
  possible.

### Sass-based Functions

While it has always been possible to add functions to Sass with Ruby, this release adds the ability to define new functions within Sass files directly.
For example:

    $grid-width: 40px;
    $gutter-width: 10px;

    @function grid-width($n) {
      @return $n * $grid-width + ($n - 1) * $gutter-width;
    }

    #sidebar { width: grid-width(5); }

Becomes:

    #sidebar {
      width: 240px; }

### Keyword Arguments

Both mixins and Sass functions now support the ability to pass in keyword arguments.
For example, with mixins:

    @mixin border-radius($value, $moz: true, $webkit: true, $css3: true) {
      @if $moz { -moz-border-radius: $value }
      @if $webkit { -webkit-border-radius: $value }
      @if $css3 { border-radius: $value }
    }

    @include border-radius(10px, $webkit: false);

And with functions:

    p {
      color: hsl($hue: 180, $saturation: 78%, $lightness: 57%);
    }

Keyword arguments are of the form `$name: value` and come after normal arguments.
They can be used for either optional or required arguments.
For mixins, the names are the same as the argument names for the mixins.
For functions, the names are defined along with the functions.
The argument names for the built-in functions are listed
{Sass::Script::Functions in the function documentation}.

Sass functions defined in Ruby can use the {Sass::Script::Functions.declare} method
to declare the names of the arguments they take.

#### New Keyword Functions

The new keyword argument functionality enables new Sass color functions
that use keywords to encompass a large amount of functionality in one function.

* The {Sass::Script::Functions#adjust_color adjust-color} function works like the old
  `lighten`, `saturate`, and `adjust-hue` methods.
  It increases and/or decreases the values of a color's properties by fixed amounts.
  For example, `adjust-color($color, $lightness: 10%)` is the same as `lighten($color, 10%)`:
  it returns `$color` with its lightness increased by 10%.

* The {Sass::Script::Functions#scale_color scale_color} function
  is similar to {Sass::Script::Functions#adjust_color adjust_color},
  but instead of increasing and/or decreasing a color's properties by fixed amounts,
  it scales them fluidly by percentages.
  The closer the percentage is to 100% (or -100%),
  the closer the new property value will be to its maximum (or minimum).
  For example, `scale-color(hsl(120, 70, 80), $lightness: 50%)`
  will change the lightness from 80% to 90%,
  because 90% is halfway between 80% and 100%.
  Similarly, `scale-color(hsl(120, 70, 50), $lightness: 50%)`
  will change the lightness from 50% to 75%.

* The {Sass::Script::Functions#change_color change-color} function simply changes a color's properties
  regardless of their old values.
  For example `change-color($color, $lightness: 10%)` returns `$color` with 10% lightness,
  and `change-color($color, $alpha: 0.7)` returns color with opacity 0.7.

Each keyword function accepts `$hue`, `$saturation`, `$value`,
`$red`, `$green`, `$blue`, and `$alpha` keywords,
with the exception of `scale-color()` which doesn't accept `$hue`.
These keywords modify the respective properties of the given color.

Each keyword function can modify multiple properties at once.
For example, `adjust-color($color, $lightness: 15%, $saturation: -10%)`
both lightens and desaturates `$color`.
HSL properties cannot be modified at the same time as RGB properties, though.

### Lists

Lists are now a first-class data type in Sass,
alongside strings, numbers, colors, and booleans.
They can be assigned to variables, passed to mixins,
and used in CSS declarations.
Just like the other data types (except booleans),
Sass lists look just like their CSS counterparts.
They can be separated either by spaces (e.g. `1px 2px 0 10px`)
or by commas (e.g. `Helvetica, Arial, sans-serif`).
In addition, individual values count as single-item lists.

Lists won't behave any differently in Sass 3.1 than they did in 3.0.
However, you can now do more with them using the new [list functions](Sass/Script/Functions.html#list-functions):

* The {Sass::Script::Functions#nth `nth($list, $n)` function} returns the nth item in a list.
  For example, `nth(1px 2px 10px, 2)` returns the second item, `2px`.
  Note that lists in Sass start at 1, not at 0 like they do in some other languages.

* The {Sass::Script::Functions#join `join($list1, $list2)` function}
  joins together two lists into one.
  For example, `join(1px 2px, 10px 5px)` returns `1px 2px 10px 5px`.

* The {Sass::Script::Functions#append `append($list, $val)` function}
  appends values to the end of a list.
  For example, `append(1px 2px, 10px)` returns `1px 2px 10px`.

* The {Sass::Script::Functions#join `length($list)` function}
  returns the length of a list.
  For example, `length(1px 2px 10px 5px)` returns `4`.

For more details about lists see {file:SASS_REFERENCE.md#lists the reference}.

#### `@each`

There's also a new directive that makes use of lists.
The {file:SASS_REFERENCE.md#each-directive `@each` directive} assigns a variable to each item in a list in turn,
like `@for` does for numbers.
This is useful for writing a bunch of similar styles
without having to go to the trouble of creating a mixin.
For example:

    @each $animal in puma, sea-slug, egret, salamander {
      .#{$animal}-icon {
        background-image: url('/images/#{$animal}.png');
      }
    }

is compiled to:

    .puma-icon {
      background-image: url('/images/puma.png'); }
    .sea-slug-icon {
      background-image: url('/images/sea-slug.png'); }
    .egret-icon {
      background-image: url('/images/egret.png'); }
    .salamander-icon {
      background-image: url('/images/salamander.png'); }

### `@media` Bubbling

Modern stylesheets often use `@media` rules to target styles
at certain sorts of devices, screen resolutions, or even orientations.
They're also useful for print and aural styling.
Unfortunately, it's annoying and repetitive to break the flow of a stylesheet
and add a `@media` rule containing selectors you've already written
just to tweak the style a little.

Thus, Sass 3.1 now allows you to nest `@media` rules within selectors.
It will automatically bubble them up to the top level,
putting all the selectors on the way inside the rule.
For example:

    .sidebar {
      width: 300px;
      @media screen and (orientation: landscape) {
        width: 500px;
      }
    }

is compiled to:

    .sidebar {
      width: 300px;
    }
    @media screen and (orientation: landscape) {
      .sidebar {
        width: 500px;
      }
    }

You can also nest `@media` directives within one another.
The queries will then be combined using the `and` operator.
For example:

    @media screen {
      .sidebar {
        @media (orientation: landscape) {
          width: 500px;
        }
      }
    }

is compiled to:

    @media screen and (orientation: landscape) {
      .sidebar {
        width: 500px;
      }
    }

### Nested `@import`

The `@import` statement can now be nested within other structures
such as CSS rules and `@media` rules. For example:

    @media print {
      @import "print";
    }

This imports `print.scss` and places all rules so imported within the `@media print` block.
This makes it easier to create stylesheets for specific media or sections of the document
and distributing those stylesheets across multiple files.

### Backwards Incompatibilities -- Must Read!

* When `@import` is given a path without `.sass`, `.scss`, or `.css` extension,
  and no file exists at that path, it will now throw an error.
  The old behavior of becoming a plain-CSS `@import` was deprecated
  and has now been removed.

* Get rid of the `--rails` flag for the `sass` executable.
  This flag hasn't been necessary since Rails 2.0.
  Existing Rails 2.0 installations will continue to work.

* Removed deprecated support for ! prefixed variables. Use $ to prefix variables now.

* Removed the deprecated css2sass executable. Use sass-convert now.

* Removed support for the equals operator in variable assignment. Use : now.

* Removed the sass2 mode from sass-convert. Users who have to migrate from sass2
  should install Sass 3.0 and quiet all deprecation warnings before installing Sass 3.1.

### Sass Internals

* It is now possible to define a custom importer that can be used to find imports using different import semantics than the default filesystem importer that Sass provides. For instance, you can use this to generate imports on the fly, look them up from a database, or implement different file naming conventions. See the {Sass::Importers::Base Importer Base class} for more information.

* It is now possible to define a custom cache store to allow for efficient caching of Sass files using alternative cache stores like memcached in environments where a writable filesystem is not available or where the cache need to be shared across many servers for dynamically generated stylesheet environments. See the {Sass::CacheStores::Base CacheStore Base class} for more information.

## 3.0.26 (Unreleased)

* Fix a performance bug in large SCSS stylesheets with many nested selectors.
  This should dramatically decrease compilation time of such stylesheets.

* Upgrade the bundled FSSM to version 0.2.3.
  This means `sass --watch` will work out of the box with Rubinius.

## 3.0.25

[Tagged on GitHub](http://github.com/nex3/sass/commit/3.0.25).

* When displaying a Sass error in an imported stylesheet,
  use the imported stylesheet's contents rather than the top-level stylesheet.

* Fix a bug that caused some lines with non-ASCII characters to be ignored in Ruby 1.8.

* Fix a bug where boolean operators (`and`, `or`, and `not`) wouldn't work at the end of a line
  in a multiline SassScript expression.

* When using `sass --update`, only update individual files when they've changed.

## 3.0.24

[Tagged on GitHub](http://github.com/nex3/sass/commit/3.0.24).

* Raise an error when `@else` appears without an `@if` in SCSS.

* Fix some cases where `@if` rules were causing the line numbers in error reports
  to become incorrect.

## 3.0.23

[Tagged on GitHub](http://github.com/nex3/sass/commit/3.0.23).

* Fix the error message for unloadable modules when running the executables under Ruby 1.9.2.

### `@charset` Change

The behavior of `@charset` has changed in version 3.0.23
in order to work around a bug in Safari,
where `@charset` declarations placed anywhere other than the beginning of the document
cause some CSS rules to be ignored.
This change also makes `@charset`s in imported files behave in a more useful way.

#### Ruby 1.9

When using Ruby 1.9, which keeps track of the character encoding of the Sass document internally,
`@charset` directive in the Sass stylesheet and any stylesheets it imports
are no longer directly output to the generated CSS.
They're still used for determining the encoding of the input and output stylesheets,
but they aren't rendered in the same way other directives are.

Instead, Sass adds a single `@charset` directive at the beginning of the output stylesheet
if necessary, whether or not the input stylesheet had a `@charset` directive.
It will add this directive if and only if the output stylesheet contains non-ASCII characters.
By default, the declared charset will be UTF-8,
but if the Sass stylesheet declares a different charset then that will be used instead if possible.

One important consequence of this scheme is that it's possible for a Sass file
to import partials with different encodings (e.g. one encoded as UTF-8 and one as IBM866).
The output will then be UTF-8, unless the importing stylesheet
declares a different charset.

#### Ruby 1.8

Ruby 1.8 doesn't have good support for encodings, so it uses a simpler but less accurate
scheme for figuring out what `@charset` declaration to use for the output stylesheet.
It just takes the first `@charset` declaration to appear in the stylesheet
or any of its imports and moves it to the beginning of the document.
This means that under Ruby 1.8 it's *not* safe to import files with different encodings.

## 3.0.22

[Tagged on GitHub](http://github.com/nex3/sass/commit/3.0.22).

* Remove `vendor/sass`, which snuck into the gem by mistake
  and was causing trouble for Heroku users (thanks to [Jacques Crocker](http://railsjedi.com/)).

* `sass-convert` now understands better when it's acceptable
  to remove parentheses from expressions.

## 3.0.21

[Tagged on GitHub](http://github.com/nex3/sass/commit/3.0.21).

* Fix the permissions errors for good.

* Fix more `#options` attribute errors.

## 3.0.20

[Tagged on GitHub](http://github.com/nex3/sass/commit/3.0.20).

* Fix some permissions errors.

* Fix `#options` attribute errors when CSS functions were used with commas.

## 3.0.19

[Tagged on GitHub](http://github.com/nex3/sass/commit/3.0.19).

* Make the alpha value for `rgba` colors respect
  {Sass::Script::Value::Number.precision}.

* Remove all newlines in selectors in `:compressed` mode.

* Make color names case-insensitive.

* Properly detect SCSS files when using `sass -c`.

* Remove spaces after commas in `:compressed` mode.

* Allow the `--unix-newlines` flag to work on Unix, where it's a no-op.

## 3.0.18

[Tagged on GitHub](http://github.com/nex3/sass/commit/3.0.18).

* Don't require `rake` in the gemspec, for bundler compatibility under
  JRuby. Thanks to [Gordon McCreight](http://www.gmccreight.com/blog).

* Add a command-line option `--stop-on-error` that causes Sass to exit
  when a file fails to compile using `--watch` or `--update`.

* Fix a bug in `haml_tag` that would allow duplicate attributes to be added
  and make `data-` attributes not work.

* Get rid of the annoying RDoc errors on install.

* Disambiguate references to the `Rails` module when `haml-rails` is installed.

* Allow `@import` in SCSS to import multiple files in the same `@import` rule.

## 3.0.17

[Tagged on GitHub](http://github.com/nex3/sass/commit/3.0.17).

* Disallow `#{}` interpolation in `@media` queries or unrecognized directives.
  This was never allowed, but now it explicitly throws an error
  rather than just producing invalid CSS.

* Make `sass --watch` not throw an error when passed a single file or directory.

* Understand that mingw counts as Windows.

* Make `sass --update` return a non-0 exit code if one or more files being updated
  contained an error.

## 3.0.16

[Tagged on GitHub](http://github.com/nex3/sass/commit/3.0.16).

* Fix a bug where certain sorts of comments would get improperly
  rendered in the `:compact` style.

* Always allow a trailing `*/` in loud comments in the indented syntax.

* Fix a performance issue with SCSS parsing in rare cases.
  Thanks to [Chris Eppstein](http://chriseppstein.github.com).

* Use better heuristics for figuring out when someone might be using
  the wrong syntax with `sass --watch`.

## 3.0.15

[Tagged on GitHub](http://github.com/nex3/sass/commit/3.0.15).

* Fix a bug where `sass --watch` and `sass --update` were completely broken.

* Allow `@import`ed values to contain commas.

## 3.0.14

[Tagged on GitHub](http://github.com/nex3/sass/commit/3.0.14).

* Properly parse paths with drive letters on Windows (e.g. `C:\Foo\Bar.sass`)
  in the Sass executable.

* Compile Sass files in a deterministic order.

* Fix a bug where comments after `@if` statements in SCSS
  weren't getting passed through to the output document.

## 3.0.13

[Tagged on GitHub](http://github.com/nex3/sass/commit/3.0.13).

## CSS `@import` Directives

Sass is now more intelligent about when to compile `@import` directives to plain CSS.
Any of the following conditions will cause a literal CSS `@import`:

* Importing a path with a `.css` extension (e.g. `@import "foo.css"`).
* Importing a path with a media type (e.g. `@import "foo" screen;`).
* Importing an HTTP path (e.g. `@import "http://foo.com/style.css"`).
* Importing any URL (e.g. `@import url(foo)`).

The former two conditions always worked, but the latter two are new.

## `-moz-calc` Support

The new [`-moz-calc()` function](http://hacks.mozilla.org/2010/06/css3-calc/) in Firefox 4
will now be properly parsed by Sass.
`calc()` was already supported, but because the parsing rules are different
than for normal CSS functions, this had to be expanded to include `-moz-calc`.

In anticipation of wider browser support, in fact,
*any* function named `-*-calc` (such as `-webkit-calc` or `-ms-calc`)
will be parsed the same as the `calc` function.

## `:-moz-any` Support

The [`:-moz-any` pseudoclass selector](http://hacks.mozilla.org/2010/05/moz-any-selector-grouping/)
is now parsed by Sass.

## `--require` Flag

The Sass command-line executable can now require Ruby files
using the `--require` flag (or `-r` for short).

## Rails Support

Make sure the default Rails options take precedence over the default non-Rails options.
This makes `./script/server --daemon` work again.

### Rails 3 Support

Support for Rails 3 versions prior to beta 4 has been removed.
Upgrade to Rails 3.0.0.beta4 if you haven't already.

## 3.0.12

[Tagged on GitHub](http://github.com/nex3/sass/commit/3.0.12).

## Rails 3 Support

Apparently the last version broke in new and exciting ways under Rails 3,
due to the inconsistent load order caused by certain combinations of gems.
3.0.12 hacks around that inconsistency, and *should* be fully Rails 3-compatible.

### Deprecated: Rails 3 Beta 3

Haml's support for Rails 3.0.0.beta.3 has been deprecated.
Haml 3.0.13 will only support 3.0.0.beta.4.

## 3.0.11

[Tagged on GitHub](http://github.com/nex3/sass/commit/3.0.11).

There were no changes made to Haml between versions 3.0.10 and 3.0.11.

## Rails 3 Support

Make sure Sass *actually* regenerates stylesheets under Rails 3.
The fix in 3.0.10 didn't work because the Rack stack we were modifying
wasn't reloaded at the proper time.

## Bug Fixes

* Give a decent error message when `--recursive` is used
  in `sass-convert` without a directory.

## 3.0.10

[Tagged on GitHub](http://github.com/nex3/sass/commit/3.0.10).

### Appengine-JRuby Support

The way we determine the location of the Haml installation
no longer breaks the version of JRuby
used by [`appengine-jruby`](http://code.google.com/p/appengine-jruby/).

### Rails 3 Support

Sass will regenerate stylesheets under Rails 3
even when no controllers are being accessed.

### Other Improvements

* When using `sass-convert --from sass2 --to sass --recursive`,
  suggest the use of `--in-place` as well.

## 3.0.9

[Tagged on GitHub](http://github.com/nex3/sass/commit/3.0.9).

There were no changes made to Sass between versions 3.0.8 and 3.0.9.
A bug in Gemcutter caused the gem to be uploaded improperly.

## 3.0.8

[Tagged on GitHub](http://github.com/nex3/sass/commit/3.0.8).

* Fix a bug with Rails versions prior to Rails 3.

## 3.0.7

[Tagged on GitHub](http://github.com/nex3/sass/commit/3.0.7).

### Encoding Support

Sass 3.0.7 adds support for `@charset` for declaring the encoding of a stylesheet.
For details see {file:SASS_REFERENCE.md#encodings the reference}.

The `sass` and `sass-convert` executables also now take an `-E` option
for specifying the encoding of Sass/SCSS/CSS files.

### Bug Fixes

* When compiling a file named `.sass` but with SCSS syntax specified,
  use the latter (and vice versa).

* Fix a bug where interpolation would cause some selectors to render improperly.

* If a line in a Sass comment starts with `*foo`,
  render it as `*foo` rather than `* *foo`.

## 3.0.6

[Tagged on GitHub](http://github.com/nex3/sass/commit/3.0.6).

There were no changes made to Sass between versions 3.0.5 and 3.0.6.

## 3.0.5

[Tagged on GitHub](http://github.com/nex3/sass/commit/3.0.5).

### `#{}` Interpolation in Properties

Previously, using `#{}` in some places in properties
would cause a syntax error.
Now it can be used just about anywhere.

Note that when `#{}` is used near operators like `/`,
those operators are treated as plain CSS
rather than math operators.
For example:

    p {
      $font-size: 12px;
      $line-height: 30px;
      font: #{$font-size}/#{$line-height};
    }

is compiled to:

    p {
      font: 12px/30px;
    }

This is useful, since normally {file:SASS_REFERENCE.md#division-and-slash
a slash with variables is treated as division}.

### Recursive Mixins

Mixins that include themselves will now print
much more informative error messages.
For example:

    @mixin foo {@include bar}
    @mixin bar {@include foo}
    @include foo

will print:

    An @include loop has been found:
        foo includes bar
        bar includes foo

Although it was previously possible to use recursive mixins
without causing infinite looping, this is now disallowed,
since there's no good reason to do it.

### Rails 3 Support

Fix Sass configuration under Rails 3.
Thanks [Dan Cheail](http://github.com/codeape).

### `sass --no-cache`

Make the `--no-cache` flag properly forbid Sass from writing `.sass-cache` files.

## 3.0.4

[Tagged on GitHub](http://github.com/nex3/sass/commit/3.0.4).

* Raise an informative error when function arguments have a mispaced comma,
  as in `foo(bar, )`.

* Fix a performance problem when using long function names
  such as `-moz-linear-gradient`.

## 3.0.3

[Tagged on GitHub](http://github.com/nex3/sass/commit/3.0.3).

### Rails 3 Support

Make sure Sass is loaded properly when using Rails 3
along with non-Rails-3-compatible plugins like some versions of `will_paginate`.

Also, In order to make some Rails loading errors like the above easier to debug,
Sass will now raise an error if `Rails.root` is `nil` when Sass is loading.
Previously, this would just cause the paths to be mis-set.

### Merb Support

Merb, including 1.1.0 as well as earlier versions,
should *really* work with this release.

### Bug Fixes

* Raise an informative error when mixin arguments have a mispaced comma,
  as in `@include foo(bar, )`.

* Make sure SassScript subtraction happens even when nothing else dynamic is going on.

* Raise an error when colors are used with the wrong number of digits.

## 3.0.2

[Tagged on GitHub](http://github.com/nex3/sass/commit/3.0.2).

### Merb 1.1.0 Support

Fixed a bug inserting the Sass plugin into the Merb 1.1.0 Rack application.

### Bug Fixes

* Allow identifiers to begin with multiple underscores.

* Don't raise an error when using `haml --rails` with older Rails versions.

## 3.0.1

[Tagged on GitHub](http://github.com/nex3/sass/commit/3.0.1).

### Installation in Rails

`haml --rails` is no longer necessary for installing Sass in Rails.
Now all you need to do is add `gem "haml"` to the Gemfile for Rails 3,
or add `config.gem "haml"` to `config/environment.rb` for previous versions.

`haml --rails` will still work,
but it has been deprecated and will print an error message.
It will not work in the next version of Sass.

### Rails 3 Beta Integration

* Make sure manually importing the Sass Rack plugin still works with Rails,
  even though it's not necessary now.

* Allow Sass to be configured in Rails even when it's being lazy-loaded.

### `:template_location` Methods

The {file:SASS_REFERENCE.md#template_location-option `:template_location` option}
can be either a String, a Hash, or an Array.
This makes it difficult to modify or use with confidence.
Thus, three new methods have been added for handling it:

* {Sass::Plugin::Configuration#template_location_array Sass::Plugin#template_location_array} --
  Returns the template locations and CSS locations formatted as an array.

* {Sass::Plugin::Configuration#add_template_location Sass::Plugin#add_template_location} --
  Converts the template location option to an array and adds a new location.

* {Sass::Plugin::Configuration#remove_template_location Sass::Plugin#remove_template_location} --
  Converts the template location option to an array and removes an existing location.

## 3.0.0
{#3-0-0}

[Tagged on GitHub](http://github.com/nex3/sass/commit/3.0.0).

### Deprecations -- Must Read!
{#3-0-0-deprecations}

* Using `=` for SassScript properties and variables is deprecated,
  and will be removed in Sass 3.2.
  Use `:` instead.
  See also [this changelog entry](#3-0-0-sass-script-context)

* Because of the above, property values using `:`
  will be parsed more thoroughly than they were before.
  Although all valid CSS3 properties
  as well as most hacks and proprietary syntax should be supported,
  it's possible that some properties will break.
  If this happens, please report it to [the Sass mailing list](http://groups.google.com/group/haml).

* In addition, setting the default value of variables
  with `||=` is now deprecated
  and will be removed in Sass 3.2.
  Instead, add `!default` to the end of the value.
  See also [this changelog entry](#3-0-0-default-flag)

* The `!` prefix for variables is deprecated,
  and will be removed in Sass 3.2.
  Use `$` as a prefix instead.
  See also [this changelog entry](#3-0-0-dollar-prefix).

* The `css2sass` command-line tool has been deprecated,
  and will be removed in Sass 3.2.
  Use the new `sass-convert` tool instead.
  See also [this changelog entry](#3-0-0-sass-convert).

* Selector parent references using `&` can now only be used
  where element names are valid.
  This is because Sass 3 fully parses selectors
  to support the new [`@extend` directive](#3-0-0-extend),
  and it's possible that the `&` could be replaced by an element name.

### SCSS (Sassy CSS)

Sass 3 introduces a new syntax known as SCSS
which is fully compatible with the syntax of CSS3,
while still supporting the full power of Sass.
This means that every valid CSS3 stylesheet
is a valid SCSS file with the same meaning.
In addition, SCSS understands most CSS hacks
and vendor-specific syntax, such as [IE's old `filter` syntax](http://msdn.microsoft.com/en-us/library/ms533754%28VS.85%29.aspx).

SCSS files use the `.scss` extension.
They can import `.sass` files, and vice-versa.
Their syntax is fully described in the {file:SASS_REFERENCE.md Sass reference};
if you're already familiar with Sass, though,
you may prefer the {file:SCSS_FOR_SASS_USERS.md intro to SCSS for Sass users}.

Since SCSS is a much more approachable syntax for those new to Sass,
it will be used as the default syntax for the reference,
as well as for most other Sass documentation.
The indented syntax will continue to be fully supported, however.

Sass files can be converted to SCSS using the new `sass-convert` command-line tool.
For example:

    # Convert a Sass file to SCSS
    $ sass-convert style.sass style.scss

**Note that if you're converting a Sass file written for Sass 2**,
you should use the `--from sass2` flag.
For example:

    # Convert a Sass file to SCSS
    $ sass-convert --from sass2 style.sass style.scss

    # Convert all Sass files to SCSS
    $ sass-convert --recursive --in-place --from sass2 --to scss stylesheets/

### Syntax Changes {#3-0-0-syntax-changes}

#### SassScript Context
{#3-0-0-sass-script-context}

The `=` character is no longer required for properties that use SassScript
(that is, variables and operations).
All properties now use SassScript automatically;
this means that `:` should be used instead.
Variables should also be set with `:`.
For example, what used to be

    // Indented syntax
    .page
      color = 5px + 9px

should now be

    // Indented syntax
    .page
      color: 5px + 9px

This means that SassScript is now an extension of the CSS3 property syntax.
All valid CSS3 properties are valid SassScript,
and will compile without modification
(some invalid properties work as well, such as Microsoft's proprietary `filter` syntax).
This entails a few changes to SassScript to make it fully CSS3-compatible,
which are detailed below.

This also means that Sass will now be fully parsing all property values,
rather than passing them through unchanged to the CSS.
Although care has been taken to support all valid CSS3,
as well as hacks and proprietary syntax,
it's possible that a property that worked in Sass 2 won't work in Sass 3.
If this happens, please report it to [the Sass mailing list](http://groups.google.com/group/haml).

Note that if `=` is used,
SassScript will be interpreted as backwards-compatibly as posssible.
In particular, the changes listed below don't apply in an `=` context.

The `sass-convert` command-line tool can be used
to upgrade Sass files to the new syntax using the `--in-place` flag.
For example:

    # Upgrade style.sass:
    $ sass-convert --in-place style.sass

    # Upgrade all Sass files:
    $ sass-convert --recursive --in-place --from sass2 --to sass stylesheets/

##### Quoted Strings

Quoted strings (e.g. `"foo"`) in SassScript now render with quotes.
In addition, unquoted strings are no longer deprecated,
and render without quotes.
This means that almost all strings that had quotes in Sass 2
should not have quotes in Sass 3.

Although quoted strings render with quotes when used with `:`,
they do not render with quotes when used with `#{}`.
This allows quoted strings to be used for e.g. selectors
that are passed to mixins.

Strings can be forced to be quoted and unquoted using the new
\{Sass::Script::Functions#unquote unquote} and \{Sass::Script::Functions#quote quote}
functions.

##### Division and `/`

Two numbers separated by a `/` character
are allowed as property syntax in CSS,
e.g. for the `font` property.
SassScript also uses `/` for division, however,
which means it must decide what to do
when it encounters numbers separated by `/`.

For CSS compatibility, SassScript does not perform division by default.
However, division will be done in almost all cases where division is intended.
In particular, SassScript will perform division
in the following three situations:

1. If the value, or any part of it, is stored in a variable.
2. If the value is surrounded by parentheses.
3. If the value is used as part of another arithmetic expression.

For example:

    p
      font: 10px/8px
      $width: 1000px
      width: $width/2
      height: (500px/2)
      margin-left: 5px + 8px/2px

is compiled to:

    p {
      font: 10px/8px;
      width: 500px;
      height: 250px;
      margin-left: 9px; }

##### Variable Defaults

Since `=` is no longer used for variable assignment,
assigning defaults to variables with `||=` no longer makes sense.
Instead, the `!default` flag
should be added to the end of the variable value.
This syntax is meant to be similar to CSS's `!important` flag.
For example:

    $var: 12px !default;

#### Variable Prefix Character
{#3-0-0-dollar-prefix}

The Sass variable character has been changed from `!`
to the more aesthetically-appealing `$`.
For example, what used to be

    !width = 13px
    .icon
      width = !width

should now be

    $width: 13px
    .icon
      width: $width

The `sass-convert` command-line tool can be used
to upgrade Sass files to the new syntax using the `--in-place` flag.
For example:

    # Upgrade style.sass:
    $ sass-convert --in-place style.sass

    # Upgrade all Sass files:
    $ sass-convert --recursive --in-place --from sass2 --to sass stylesheets/

`!` may still be used, but it's deprecated and will print a warning.
It will be removed in the next version of Sass, 3.2.

#### Variable and Mixin Names

SassScript variable and mixin names may now contain hyphens.
In fact, they may be any valid CSS3 identifier.
For example:

    $prettiest-color: #542FA9
    =pretty-text
      color: $prettiest-color

In order to allow frameworks like [Compass](http://compass-style.org)
to use hyphens in variable names
while maintaining backwards-compatibility,
variables and mixins using hyphens may be referred to
with underscores, and vice versa.
For example:

    $prettiest-color: #542FA9
    .pretty
      // Using an underscore instead of a hyphen works
      color: $prettiest_color

#### Single-Quoted Strings

SassScript now supports single-quoted strings.
They behave identically to double-quoted strings,
except that single quotes need to be backslash-escaped
and double quotes do not.

#### Mixin Definition and Inclusion

Sass now supports the `@mixin` directive as a way of defining mixins (like `=`),
as well as the `@include` directive as a way of including them (like `+`).
The old syntax is *not* deprecated,
and the two are fully compatible.
For example:

    @mixin pretty-text
      color: $prettiest-color

    a
      @include pretty-text

is the same as:

    =pretty-text
      color: $prettiest-color

    a
      +pretty-text

#### Sass Properties

New-style properties (with the colon after the name) in indented syntax
now allow whitespace before the colon. For example:

    foo
      color : blue

#### Sass `@import`

The Sass `@import` statement now allows non-CSS files to be specified with quotes,
for similarity with the SCSS syntax. For example, `@import "foo.sass"`
will now import the `foo.sass` file, rather than compiling to `@import "foo.sass";`.

### `@extend`
{#3-0-0-extend}

There are often cases when designing a page
when one class should have all the styles of another class,
as well as its own specific styles.
The most common way of handling this is to use both the more general class
and the more specific class in the HTML.
For example, suppose we have a design for a normal error
and also for a serious error. We might write our markup like so:

    <div class="error seriousError">
      Oh no! You've been hacked!
    </div>

And our styles like so:

    .error {
      border: 1px #f00;
      background-color: #fdd;
    }
    .seriousError {
      border-width: 3px;
    }

Unfortunately, this means that we have to always remember
to use `.error` with `.seriousError`.
This is a maintenance burden, leads to tricky bugs,
and can bring non-semantic style concerns into the markup.

The `@extend` directive avoids these problems
by telling Sass that one selector should inherit the styles of another selector.
For example:

    .error {
      border: 1px #f00;
      background-color: #fdd;
    }
    .seriousError {
      @extend .error;
      border-width: 3px;
    }

This means that all styles defined for `.error`
are also applied to `.seriousError`,
in addition to the styles specific to `.seriousError`.
In effect, everything with class `.seriousError` also has class `.error`.

Other rules that use `.error` will work for `.seriousError` as well.
For example, if we have special styles for errors caused by hackers:

    .error.intrusion {
      background-image: url("/image/hacked.png");
    }

Then `<div class="seriousError intrusion">`
will have the `hacked.png` background image as well.

#### How it Works

`@extend` works by inserting the extending selector (e.g. `.seriousError`)
anywhere in the stylesheet that the extended selector (.e.g `.error`) appears.
Thus the example above:

    .error {
      border: 1px #f00;
      background-color: #fdd;
    }
    .error.intrusion {
      background-image: url("/image/hacked.png");
    }
    .seriousError {
      @extend .error;
      border-width: 3px;
    }

is compiled to:

    .error, .seriousError {
      border: 1px #f00;
      background-color: #fdd; }

    .error.intrusion, .seriousError.intrusion {
      background-image: url("/image/hacked.png"); }

    .seriousError {
      border-width: 3px; }

When merging selectors, `@extend` is smart enough
to avoid unnecessary duplication,
so something like `.seriousError.seriousError` gets translated to `.seriousError`.
In addition, it won't produce selectors that can't match anything, like `#main#footer`.

See also {file:SASS_REFERENCE.md#extend the `@extend` reference documentation}.

### Colors

SassScript color values are much more powerful than they were before.
Support was added for alpha channels,
and most of Chris Eppstein's [compass-colors](http://chriseppstein.github.com/compass-colors) plugin
was merged in, providing color-theoretic functions for modifying colors.

One of the most interesting of these functions is {Sass::Script::Functions#mix mix},
which mixes two colors together.
This provides a much better way of combining colors and creating themes
than standard color arithmetic.

#### Alpha Channels

Sass now supports colors with alpha channels,
constructed via the {Sass::Script::Functions#rgba rgba}
and {Sass::Script::Functions#hsla hsla} functions.
Alpha channels are unaffected by color arithmetic.
However, the {Sass::Script::Functions#opacify opacify}
and {Sass::Script::Functions#transparentize transparentize} functions
allow colors to be made more and less opaque, respectively.

Sass now also supports functions that return the values of the
{Sass::Script::Functions#red red},
{Sass::Script::Functions#blue blue},
{Sass::Script::Functions#green green},
and {Sass::Script::Functions#alpha alpha}
components of colors.

#### HSL Colors

Sass has many new functions for using the HSL values of colors.
For an overview of HSL colors, check out [the CSS3 Spec](http://www.w3.org/TR/css3-color/#hsl-color).
All these functions work just as well on RGB colors
as on colors constructed with the {Sass::Script::Functions#hsl hsl} function.

* The {Sass::Script::Functions#lighten lighten}
  and {Sass::Script::Functions#darken darken}
  functions adjust the lightness of a color.

* The {Sass::Script::Functions#saturate saturate}
  and {Sass::Script::Functions#desaturate desaturate}
  functions adjust the saturation of a color.

* The {Sass::Script::Functions#adjust_hue adjust-hue}
  function adjusts the hue of a color.

* The {Sass::Script::Functions#hue hue},
  {Sass::Script::Functions#saturation saturation},
  and {Sass::Script::Functions#lightness lightness}
  functions return the corresponding HSL values of the color.

* The {Sass::Script::Functions#grayscale grayscale}
  function converts a color to grayscale.

* The {Sass::Script::Functions#complement complement}
  function returns the complement of a color.

### Other New Functions

Several other new functions were added to make it easier to have
more flexible arguments to mixins and to enable deprecation
of obsolete APIs.

* {Sass::Script::Functions#type_of `type-of`} -- Returns the type of a value.
* {Sass::Script::Functions#unit `unit`} --
  Returns the units associated with a number.
* {Sass::Script::Functions#unitless `unitless`} --
  Returns whether a number has units or not.
* {Sass::Script::Functions#comparable `comparable`} --
  Returns whether two numbers can be added or compared.

### Watching for Updates
{#3-0-0-watch}

The `sass` command-line utility has a new flag: `--watch`.
`sass --watch` monitors files or directories for updated Sass files
and compiles those files to CSS automatically.
This will allow people not using Ruby or [Compass](http://compass-style.org)
to use Sass without having to manually recompile all the time.

Here's the syntax for watching a directory full of Sass files:

    sass --watch app/stylesheets:public/stylesheets

This will watch every Sass file in `app/stylesheets`.
Whenever one of them changes,
the corresponding CSS file in `public/stylesheets` will be regenerated.
Any files that import that file will be regenerated, too.

The syntax for watching individual files is the same:

    sass --watch style.sass:out.css

You can also omit the output filename if you just want it to compile to name.css.
For example:

    sass --watch style.sass

This will update `style.css` whenever `style.sass` changes.

You can list more than one file and/or directory,
and all of them will be watched:

    sass --watch foo/style:public/foo bar/style:public/bar
    sass --watch screen.sass print.sass awful-hacks.sass:ie.css
    sass --watch app/stylesheets:public/stylesheets public/stylesheets/test.sass

File and directory watching is accessible from Ruby,
using the {Sass::Plugin::Compiler#watch Sass::Plugin#watch} function.

#### Bulk Updating

Another new flag for the `sass` command-line utility is `--update`.
It checks a group of Sass files to see if their CSS needs to be updated,
and updates if so.

The syntax for `--update` is just like watch:

    sass --update app/stylesheets:public/stylesheets
    sass --update style.sass:out.css
    sass --watch screen.sass print.sass awful-hacks.sass:ie.css

In fact, `--update` work exactly the same as `--watch`,
except that it doesn't continue watching the files
after the first check.

### `sass-convert` (née `css2sass`) {#3-0-0-sass-convert}

The `sass-convert` tool, which used to be known as `css2sass`,
has been greatly improved in various ways.
It now uses a full-fledged CSS3 parser,
so it should be able to handle any valid CSS3,
as well as most hacks and proprietary syntax.

`sass-convert` can now convert between Sass and SCSS.
This is normally inferred from the filename,
but it can also be specified using the `--from` and `--to` flags.
For example:

    $ generate-sass | sass-convert --from sass --to scss | consume-scss

It's also now possible to convert a file in-place --
that is, overwrite the old file with the new file.
This is useful for converting files in the [Sass 2 syntax](#3-0-0-deprecations)
to the new Sass 3 syntax,
e.g. by doing `sass-convert --in-place --from sass2 style.sass`.

#### `--recursive`

The `--recursive` option allows `sass-convert` to convert an entire directory of files.
`--recursive` requires both the `--from` and `--to` flags to be specified.
For example:

    # Convert all .sass files in stylesheets/ to SCSS.
    # "sass2" means that these files are assumed to use the Sass 2 syntax.
    $ sass-convert --recursive --from sass2 --to scss stylesheets/

#### `--dasherize`

The `--dasherize` options converts all underscores to hyphens,
which are now allowed as part of identifiers in Sass.
Note that since underscores may still be used in place of hyphens
when referring to mixins and variables,
this won't cause any backwards-incompatibilities.

#### Convert Less to SCSS

`sass-convert` can also convert [Less](http://lesscss.org) files
to SCSS (or the indented syntax, although I anticipate less interest in that).
For example:

    # Convert all .less files in the current directory into .scss files
    sass-convert --from less --to scss --recursive .

This is done using the Less parser, so it requires that the `less` RubyGem be installed.

##### Incompatibilities

Because of the reasonably substantial differences between Sass and Less,
there are some things that can't be directly translated,
and one feature that can't be translated at all.
In the tests I've run on open-source Less stylesheets,
none of these have presented issues, but it's good to be aware of them.

First, Less doesn't distinguish fully between mixins and selector inheritance.
In Less, all classes and some other selectors may be used as mixins,
alongside more Sass-like mixins.
If a class is being used as a mixin,
it may also be used directly in the HTML,
so it's not safe to translate it into a Sass mixin.
What `sass-convert` does instead is leave the class in the stylesheet as a class,
and use {file:SASS_REFERENCE.md#extend `@extend`}
rather than {file:SASS_REFERENCE.md#including_a_mixin `@include`}
to take on the styles of that class.
Although `@extend` and mixins work quite differently,
using `@extend` here doesn't actually seem to make a difference in practice.

Another issue with Less mixins is that Less allows nested selectors
(such as `.body .button` or `.colors > .teal`) to be used
as a means of "namespacing" mixins.
Sass's `@extend` doesn't work that way,
so it does away with the namespacing and just extends the base class
(so `.colors > .teal` becomes simply `@extend .teal`).
In practice, this feature doesn't seem to be widely-used,
but `sass-convert` will print a warning and leave a comment
when it encounters it just in case.

Finally, Less has the ability to directly access variables and property values
defined in other selectors, which Sass does not support.
Whenever such an accessor is used,
`sass-convert` will print a warning
and comment it out in the SCSS output.
Like namespaced mixins, though,
this does not seem to be a widely-used feature.

### `@warn` Directive

A new directive `@warn` has been added that allows Sass libraries to emit warnings.
This can be used to issue deprecation warnings, discourage sloppy use of mixins, etc.
`@warn` takes a single argument: a SassScript expression that will be
displayed on the console along with a stylesheet trace for locating the warning.
For example:

    @mixin blue-text {
      @warn "The blue-text mixin is deprecated. Use new-blue-text instead.";
      color: #00f;
    }

Warnings may be silenced with the new `--quiet` command line option,
or the corresponding {file:SASS_REFERENCE.md#quiet-option `:quiey` Sass option}.
This option will also affect warnings printed by Sass itself.
Warnings are off by default in the Rails, Rack, and Merb production environments.

### Sass::Plugin API

{Sass::Plugin} now has a large collection of callbacks that allow users
to run code when various actions are performed.
For example:

    Sass::Plugin.on_updating_stylesheet do |template, css|
      puts "#{template} has been compiled to #{css}!"
    end

For a full list of callbacks and usage notes, see the {Sass::Plugin} documentation.

{Sass::Plugin} also has a new method,
{Sass::Plugin#force_update_stylesheets force_update_stylesheets}.
This works just like {Sass::Plugin#update_stylesheets},
except that it doesn't check modification times and doesn't use the cache;
all stylesheets are always compiled anew.

### Output Formatting

Properties with a value and *also* nested properties
are now rendered with the nested properties indented.
For example:

    margin: auto
      top: 10px
      bottom: 20px

is now compiled to:

    margin: auto;
      margin-top: 10px;
      margin-bottom: 20px;

#### `:compressed` Style

When the `:compressed` style is used,
colors will be output as the minimal possible representation.
This means whichever is smallest of the HTML4 color name
and the hex representation (shortened to the three-letter version if possible).

### Stylesheet Updating Speed

Several caching layers were added to Sass's stylesheet updater.
This means that it should run significantly faster.
This benefit will be seen by people using Sass in development mode
with Rails, Rack, and Merb,
as well as people using `sass --watch` from the command line,
and to a lesser (but still significant) extent `sass --update`.
Thanks to [thedarkone](http://github.com/thedarkone).

### Error Backtraces

Numerous bugs were fixed with the backtraces given for Sass errors,
especially when importing files and using mixins.
All imports and mixins will now show up in the Ruby backtrace,
with the proper filename and line number.

In addition, when the `sass` executable encounters an error,
it now prints the filename where the error occurs,
as well as a backtrace of Sass imports and mixins.

### Ruby 1.9 Support

* Sass and `css2sass` now produce more descriptive errors
  when given a template with invalid byte sequences for that template's encoding,
  including the line number and the offending character.

* Sass and `css2sass` now accept Unicode documents with a
  [byte-order-mark](http://en.wikipedia.org/wiki/Byte_order_mark).

### Firebug Support

A new {file:SASS_REFERENCE.md#debug_info-option `:debug_info` option}
has been added that emits line-number and filename information
to the CSS file in a browser-readable format.
This can be used with the new [FireSass Firebug extension](https://addons.mozilla.org/en-US/firefox/addon/103988)
to report the Sass filename and line number for generated CSS files.

This is also available via the `--debug-info` command-line flag.

### Minor Improvements

* If a CSS or Sass function is used that has the name of a color,
  it will now be parsed as a function rather than as a color.
  For example, `fuchsia(12)` now renders as `fuchsia(12)`
  rather than `fuchsia 12`,
  and `tealbang(12)` now renders as `tealbang(12)`
  rather than `teal bang(12)`.

* The Sass Rails and Merb plugins now use Rack middleware by default.

* Haml is now compatible with the [Rip](http://hellorip.com/) package management system.
  Thanks to [Josh Peek](http://joshpeek.com/).

* Indented-syntax `/*` comments may now include `*` on lines beyond the first.

* A {file:SASS_REFERENCE.md#read_cache-option `:read_cache`} option has been added
  to allow the Sass cache to be read from but not written to.

* Stylesheets are no longer checked during each request
  when running tests in Rails.
  This should speed up some tests significantly.

## 2.2.24

[Tagged on GitHub](http://github.com/nex3/sass/commit/2.2.24).

* Parent references -- the `&` character --
  may only be placed at the beginning of simple selector sequences in Sass 3.
  Placing them elsewhere is deprecated in 2.2.24 and will print a warning.
  For example, `foo &.bar` is allowed, but `foo .bar&` is not.

## 2.2.23

[Tagged on GitHub](http://github.com/nex3/sass/commit/2.2.23).

* Don't crash when `rake gems` is run in Rails with Sass installed.
  Thanks to [Florian Frank](http://github.com/flori).

* When raising a file-not-found error,
  add a list of load paths that were checked.

* If an import isn't found for a cached Sass file and the
  {file:SASS_REFERENCE.md#full_exception `:full_exception option`} is enabled,
  print the full exception rather than raising it.

* Fix a bug with a weird interaction with Haml, DataMapper, and Rails 3
  that caused some tag helpers to go into infinite recursion.

## 2.2.22

[Tagged on GitHub](http://github.com/nex3/sass/commit/2.2.22).

* Add a railtie so Haml and Sass will be automatically loaded in Rails 3.
  Thanks to [Daniel Neighman](http://pancakestacks.wordpress.com/).

* Make loading the gemspec not crash on read-only filesystems like Heroku's.

## 2.2.21

[Tagged on GitHub](http://github.com/nex3/sass/commit/2.2.21).

* Fix a few bugs in the git-revision-reporting in {Sass::Version#version}.
  In particular, it will still work if `git gc` has been called recently,
  or if various files are missing.

* Always use `__FILE__` when reading files within the Haml repo in the `Rakefile`.
  According to [this bug report](http://github.com/carlhuda/bundler/issues/issue/44),
  this should make Sass work better with Bundler.

## 2.2.20

[Tagged on GitHub](http://github.com/nex3/sass/commit/2.2.20).

* If the cache file for a given Sass file is corrupt
  because it doesn't have enough content,
  produce a warning and read the Sass file
  rather than letting the exception bubble up.
  This is consistent with other sorts of sassc corruption handling.

* Calls to `defined?` shouldn't interfere with Rails' autoloading
  in very old versions (1.2.x).

## 2.2.19

[Tagged on GitHub](http://github.com/nex3/sass/commit/2.2.18).

There were no changes made to Sass between versions 2.2.18 and 2.2.19.

## 2.2.18

[Tagged on GitHub](http://github.com/nex3/sass/commit/2.2.18).

* Use `Rails.env` rather than `RAILS_ENV` when running under Rails 3.0.
  Thanks to [Duncan Grazier](http://duncangrazier.com/).

* Support `:line_numbers` as an alias for {file:SASS_REFERENCE.md#line_numbers-option `:line_comments`},
  since that's what the docs have said forever.
  Similarly, support `--line-numbers` as a command-line option.

* Add a `--unix-newlines` flag to all executables
  for outputting Unix-style newlines on Windows.

* Add a {file:SASS_REFERENCE.md#unix_newlines-option `:unix_newlines` option}
  for {Sass::Plugin} for outputting Unix-style newlines on Windows.

* Fix the `--cache-location` flag, which was previously throwing errors.
  Thanks to [tav](http://tav.espians.com/).

* Allow comments at the beginning of the document to have arbitrary indentation,
  just like comments elsewhere.
  Similarly, comment parsing is a little nicer than before.

## 2.2.17

[Tagged on GitHub](http://github.com/nex3/sass/commit/2.2.16).

* When the {file:SASS_REFERENCE.md#full_exception-option `:full_exception` option}
  is false, raise the error in Ruby code rather than swallowing it
  and printing something uninformative.

* Fixed error-reporting when something goes wrong when loading Sass
  using the `sass` executable.
  This used to raise a NameError because `Sass::SyntaxError` wasn't defined.
  Now it'll raise the correct exception instead.

* Report the filename in warnings about selectors without properties.

* `nil` values for Sass options are now ignored,
  rather than raising errors.

* Fix a bug that appears when Plugin template locations
  have multiple trailing slashes.
  Thanks to [Jared Grippe](http://jaredgrippe.com/).

### Must Read!

* When `@import` is given a filename without an extension,
  the behavior of rendering a CSS `@import` if no Sass file is found
  is deprecated.
  In future versions, `@import foo` will either import the template
  or raise an error.

## 2.2.16

[Tagged on GitHub](http://github.com/nex3/sass/commit/2.2.16).

* Fixed a bug where modules containing user-defined Sass functions
  weren't made available when simply included in {Sass::Script::Functions}
  ({Sass::Script::Functions Functions} needed to be re-included in
  {Sass::Script::Functions::EvaluationContext Functions::EvaluationContext}).
  Now the module simply needs to be included in {Sass::Script::Functions}.

## 2.2.15

[Tagged on GitHub](http://github.com/nex3/sass/commit/2.2.15).

* Added {Sass::Script::Value::Color#with} for a way of setting color channels
  that's easier than manually constructing a new color
  and is forwards-compatible with alpha-channel colors
  (to be introduced in Sass 2.4).

* Added a missing require in Sass that caused crashes
  when it was being run standalone.

## 2.2.14

[Tagged on GitHub](http://github.com/nex3/sass/commit/2.2.14).

* All Sass functions now raise explicit errors if their inputs
  are of the incorrect type.

* Allow the SassScript `rgb()` function to take percentages
  in addition to numerical values.

* Fixed a bug where SassScript strings with `#` followed by `#{}` interpolation
  didn't evaluate the interpolation.

### SassScript Ruby API

These changes only affect people defining their own Sass functions
using {Sass::Script::Functions}.

* `Sass::Script::Color#value` attribute is deprecated.
  Use {Sass::Script::Value::Color#rgb} instead.
  The returned array is now frozen as well.

* Add an `assert_type` function that's available to {Sass::Script::Functions}.
  This is useful for typechecking the inputs to functions.

### Rack Support

Sass 2.2.14 includes Rack middleware for running Sass,
meaning that all Rack-enabled frameworks can now use Sass.
To activate this, just add

    require 'sass/plugin/rack'
    use Sass::Plugin::Rack

to your `config.ru`.
See the {Sass::Plugin::Rack} documentation for more details.

## 2.2.13

[Tagged on GitHub](http://github.com/nex3/sass/commit/2.2.13).

There were no changes made to Sass between versions 2.2.12 and 2.2.13.

## 2.2.12

[Tagged on GitHub](http://github.com/nex3/sass/commit/2.2.12).

* Fix a stupid bug introduced in 2.2.11 that broke the Sass Rails plugin.

## 2.2.11

[Tagged on GitHub](http://github.com/nex3/sass/commit/2.2.11).

* Added a note to errors on properties that could be pseudo-classes (e.g. `:focus`)
  indicating that they should be backslash-escaped.

* Automatically interpret properties that could be pseudo-classes as such
  if {file:SASS_REFERENCE.md.html#property_syntax-option `:property_syntax`}
  is set to `:new`.

* Fixed `css2sass`'s generation of pseudo-classes so that they're backslash-escaped.

* Don't crash if the Haml plugin skeleton is installed and `rake gems:install` is run.

* Don't use `RAILS_ROOT` directly.
  This no longer exists in Rails 3.0.
  Instead abstract this out as `Haml::Util.rails_root`.
  This changes makes Haml fully compatible with edge Rails as of this writing.

* Make use of a Rails callback rather than a monkeypatch to check for stylesheet updates
  in Rails 3.0+.

## 2.2.10

[Tagged on GitHub](http://github.com/nex3/sass/commit/2.2.10).

* Add support for attribute selectors with spaces around the `=`.
  For example:

      a[href = http://google.com]
        color: blue

## 2.2.9

[Tagged on GitHub](http://github.com/nex3/sass/commit/2.2.9).

There were no changes made to Sass between versions 2.2.8 and 2.2.9.

## 2.2.8

[Tagged on GitHub](http://github.com/nex3/sass/commit/2.2.8).

There were no changes made to Sass between versions 2.2.7 and 2.2.8.

## 2.2.7

[Tagged on GitHub](http://github.com/nex3/sass/commit/2.2.7).

There were no changes made to Sass between versions 2.2.6 and 2.2.7.

## 2.2.6

[Tagged on GitHub](http://github.com/nex3/sass/commit/2.2.6).

* Don't crash when the `__FILE__` constant of a Ruby file is a relative path,
  as apparently happens sometimes in TextMate
  (thanks to [Karl Varga](http://github.com/kjvarga)).

* Add "Sass" to the `--version` string for the executables.

## 2.2.5

[Tagged on GitHub](http://github.com/nex3/sass/commit/2.2.5).

There were no changes made to Sass between versions 2.2.4 and 2.2.5.

## 2.2.4

[Tagged on GitHub](http://github.com/nex3/sass/commit/2.2.4).

* Don't add `require 'rubygems'` to the top of init.rb when installed
  via `sass --rails`. This isn't necessary, and actually gets
  clobbered as soon as haml/template is loaded.

* Document the previously-undocumented {file:SASS_REFERENCE.md#line-option `:line` option},
  which allows the number of the first line of a Sass file to be set for error reporting.

## 2.2.3

[Tagged on GitHub](http://github.com/nex3/sass/commit/2.2.3).

Sass 2.2.3 prints line numbers for warnings about selectors
with no properties.

## 2.2.2

[Tagged on GitHub](http://github.com/nex3/sass/commit/2.2.2).

Sass 2.2.2 is a minor bug-fix release.
Notable changes include better parsing of mixin definitions and inclusions
and better support for Ruby 1.9.

## 2.2.1

[Tagged on GitHub](http://github.com/nex3/sass/commit/2.2.1).

Sass 2.2.1 is a minor bug-fix release.

### Must Read!

* It used to be acceptable to use `-` immediately following variable names,
  without any whitespace in between (for example, `!foo-!bar`).
  This is now deprecated, so that in the future variables with hyphens
  can be supported. Surround `-` with spaces.

## 2.2.0

[Tagged on GitHub](http://github.com/nex3/sass/commit/2.2.0).

The 2.2 release marks a significant step in the evolution of the Sass
language. The focus has been to increase the power of Sass to keep
your stylesheets maintainable by allowing new forms of abstraction to
be created within your stylesheets and the stylesheets provided by
others that you can download and import into your own. The fundamental
units of abstraction in Sass are variables and mixins. Please read
below for a list of changes:

### Must Read!

* Sass Comments (//) used to only comment out a single line. This was deprecated
  in 2.0.10 and starting in 2.2, Sass comments will comment out any lines indented
  under them. Upgrade to 2.0.10 in order to see deprecation warnings where this change
  affects you.

* Implicit Strings within SassScript are now deprecated and will be removed in 2.4.
  For example: `border= !width solid #00F` should now be written as `border: #{!width} solid #00F`
  or as `border= !width "solid" #00F`. After upgrading to 2.2, you will see deprecation warnings
  if you have sass files that use implicit strings.


### Sass Syntax Changes

#### Flexible Indentation

The indentation of Sass documents is now flexible. The first indent
that is detected will determine the indentation style for that
document. Tabs and spaces may never be mixed, but within a document,
you may choose to use tabs or a flexible number of spaces.

#### Multiline Sass Comments

Sass Comments (//) will now comment out whatever is indented beneath
them. Previously they were single line when used at the top level of a
document. Upgrading to the latest stable version will give you
deprecation warnings if you have silent comments with indentation
underneath them.

#### Mixin Arguments

Sass Mixins now accept any number of arguments. To define a mixin with
arguments, specify the arguments as a comma-delimited list of
variables like so:

    =my-mixin(!arg1, !arg2, !arg3)

As before, the definition of the mixin is indented below the mixin
declaration. The variables declared in the argument list may be used
and will be bound to the values passed to the mixin when it is
invoked.  Trailing arguments may have default values as part of the
declaration:

    =my-mixin(!arg1, !arg2 = 1px, !arg3 = blue)

In the example above, the mixin may be invoked by passing 1, 2 or 3
arguments to it. A similar syntax is used to invoke a mixin that
accepts arguments:

    div.foo
      +my-mixin(1em, 3px)

When a mixin has no required arguments, the parenthesis are optional.

The default values for mixin arguments are evaluated in the global
context at the time when the mixin is invoked, they may also reference
the previous arguments in the declaration. For example:

    !default_width = 30px
    =my-fancy-mixin(!width = !default_width, !height = !width)
      width= !width
      height= !height

    .default-box
      +my-fancy-mixin

    .square-box
      +my-fancy-mixin(50px)

    .rectangle-box
      +my-fancy-mixin(25px, 75px)

    !default_width = 10px
    .small-default-box
      +my-fancy-mixin


compiles to:

    .default-box {
      width: 30px;
      height: 30px; }

    .square-box {
      width: 50px;
      height: 50px; }

    .rectangle-box {
      width: 25px;
      height: 75px; }

    .small-default-box {
      width: 10px;
      height: 10px; }


### Sass, Interactive

The sass command line option -i now allows you to quickly and
interactively experiment with SassScript expressions. The value of the
expression you enter will be printed out after each line. Example:

    $ sass -i
    >> 5px
    5px
    >> 5px + 10px
    15px
    >> !five_pixels = 5px
    5px
    >> !five_pixels + 10px
    15px

### SassScript

The features of SassScript have been greatly enhanced with new control
directives, new fundamental data types, and variable scoping.

#### New Data Types

SassScript now has four fundamental data types:

1. Number
2. String
3. Boolean (New in 2.2)
4. Colors

#### More Flexible Numbers

Like JavaScript, SassScript numbers can now change between floating
point and integers. No explicit casting or decimal syntax is
required. When a number is emitted into a CSS file it will be rounded
to the nearest thousandth, however the internal representation
maintains much higher precision.

#### Improved Handling of Units

While Sass has long supported numbers with units, it now has a much
deeper understanding of them. The following are examples of legal
numbers in SassScript:

    0, 1000, 6%, -2px, 5pc, 20em, or 2foo.

Numbers of the same unit may always be added and subtracted. Numbers
that have units that Sass understands and finds comparable, can be
combined, taking the unit of the first number. Numbers that have
non-comparable units may not be added nor subtracted -- any attempt to
do so will cause an error. However, a unitless number takes on the
unit of the other number during a mathematical operation. For example:

    >> 3mm + 4cm
    43mm
    >> 4cm + 3mm
    4.3cm
    >> 3cm + 2in
    8.08cm
    >> 5foo + 6foo
    11foo
    >> 4% + 5px
    SyntaxError: Incompatible units: 'px' and '%'.
    >> 5 + 10px
    15px

Sass allows compound units to be stored in any intermediate form, but
will raise an error if you try to emit a compound unit into your css
file.

    >> !em_ratio = 1em / 16px
    0.063em/px
    >> !em_ratio * 32px
    2em
    >> !em_ratio * 40px
    2.5em

#### Colors

A color value can be declared using a color name, hexadecimal,
shorthand hexadecimal, the rgb function, or the hsl function. When
outputting a color into css, the color name is used, if any, otherwise
it is emitted as hexadecimal value. Examples:

    > #fff
    white
    >> white
    white
    >> #FFFFFF
    white
    >> hsl(180, 100, 100)
    white
    >> rgb(255, 255, 255)
    white
    >> #AAA
    #aaaaaa

Math on color objects is performed piecewise on the rgb
components. However, these operations rarely have meaning in the
design domain (mostly they make sense for gray-scale colors).

    >> #aaa + #123
    #bbccdd
    >> #333 * 2
    #666666

#### Booleans

Boolean objects can be created by comparison operators or via the
`true` and `false` keywords.  Booleans can be combined using the
`and`, `or`, and `not` keywords.

    >> true
    true
    >> true and false
    false
    >> 5 < 10
    true
    >> not (5 < 10)
    false
    >> not (5 < 10) or not (10 < 5)
    true
    >> 30mm == 3cm
    true
    >> 1px == 1em
    false

#### Strings

Unicode escapes are now allowed within SassScript strings.

### Control Directives

New directives provide branching and looping within a sass stylesheet
based on SassScript expressions. See the [Sass
Reference](SASS_REFERENCE.md.html#control_directives) for complete
details.

#### @for

The `@for` directive loops over a set of numbers in sequence, defining
the current number into the variable specified for each loop. The
`through` keyword means that the last iteration will include the
number, the `to` keyword means that it will stop just before that
number.

    @for !x from 1px through 5px
      .border-#{!x}
        border-width= !x

compiles to:

    .border-1px {
      border-width: 1px; }

    .border-2px {
      border-width: 2px; }

    .border-3px {
      border-width: 3px; }

    .border-4px {
      border-width: 4px; }

    .border-5px {
      border-width: 5px; }

#### @if / @else if / @else

The branching directives `@if`, `@else if`, and `@else` let you select
between several branches of sass to be emitted, based on the result of
a SassScript expression. Example:

    !type = "monster"
    p
      @if !type == "ocean"
        color: blue
      @else if !type == "matador"
        color: red
      @else if !type == "monster"
        color: green
      @else
        color: black

is compiled to:

    p {
      color: green; }

#### @while

The `@while` directive lets you iterate until a condition is
met. Example:

    !i = 6
    @while !i > 0
      .item-#{!i}
        width = 2em * !i
      !i = !i - 2

is compiled to:

    .item-6 {
      width: 12em; }

    .item-4 {
      width: 8em; }

    .item-2 {
      width: 4em; }

### Variable Scoping

The term "constant" has been renamed to "variable." Variables can be
declared at any scope (a.k.a. nesting level) and they will only be
visible to the code until the next outdent. However, if a variable is
already defined in a higher level scope, setting it will overwrite the
value stored previously.

In this code, the `!local_var` variable is scoped and hidden from
other higher level scopes or sibling scopes:

    .foo
      .bar
        !local_var = 1px
        width= !local_var
      .baz
        // this will raise an undefined variable error.
        width= !local_var
      // as will this
      width= !local_var

In this example, since the `!global_var` variable is first declared at
a higher scope, it is shared among all lower scopes:

    !global_var = 1px
    .foo
      .bar
        !global_var = 2px
        width= !global_var
      .baz
        width= !global_var
      width= !global_var

compiles to:

    .foo {
      width: 2px; }
      .foo .bar {
        width: 2px; }
      .foo .baz {
        width: 2px; }


### Interpolation

Interpolation has been added. This allows SassScript to be used to
create dynamic properties and selectors.  It also cleans up some uses
of dynamic values when dealing with compound properties. Using
interpolation, the result of a SassScript expression can be placed
anywhere:

    !x = 1
    !d = 3
    !property = "border"
    div.#{!property}
      #{!property}: #{!x + !d}px solid
      #{!property}-color: blue

is compiled to:

    div.border {
      border: 4px solid;
      border-color: blue; }

### Sass Functions

SassScript defines some useful functions that are called using the
normal CSS function syntax:

    p
      color = hsl(0, 100%, 50%)

is compiled to:

    #main {
      color: #ff0000; }

The following functions are provided: `hsl`, `percentage`, `round`,
`ceil`, `floor`, and `abs`.  You can define additional functions in
ruby.

See {Sass::Script::Functions} for more information.


### New Options

#### `:line_comments`

To aid in debugging, You may set the `:line_comments` option to
`true`. This will cause the sass engine to insert a comment before
each selector saying where that selector was defined in your sass
code.

#### `:template_location`

The {Sass::Plugin} `:template_location` option now accepts a hash of
sass paths to corresponding css paths. Please be aware that it is
possible to import sass files between these separate locations -- they
are not isolated from each other.

### Miscellaneous Features

#### `@debug` Directive

The `@debug` directive accepts a SassScript expression and emits the
value of that expression to the terminal (stderr).

Example:

    @debug 1px + 2px

During compilation the following will be printed:

    Line 1 DEBUG: 3px

#### Ruby 1.9 Support

Sass now fully supports Ruby 1.9.1.

#### Sass Cache

By default, Sass caches compiled templates and
[partials](SASS_REFERENCE.md.html#partials).  This dramatically speeds
up re-compilation of large collections of Sass files, and works best
if the Sass templates are split up into separate files that are all
[`@import`](SASS_REFERENCE.md.html#import)ed into one large file.

Without a framework, Sass puts the cached templates in the
`.sass-cache` directory.  In Rails and Merb, they go in
`tmp/sass-cache`.  The directory can be customized with the
[`:cache_location`](#cache_location-option) option.  If you don't want
Sass to use caching at all, set the [`:cache`](#cache-option) option
to `false`.<|MERGE_RESOLUTION|>--- conflicted
+++ resolved
@@ -3,7 +3,6 @@
 * Table of contents
 {:toc}
 
-<<<<<<< HEAD
 ## 3.4.0 (Unreleased)
 
 ### Using `&` in SassScript
@@ -93,11 +92,10 @@
   default. If there's a global variable with the same name, it won't be
   overwritten unless the `!global` flag is used. For example, `$var: value
   !global` will assign to `$var` globally.
-=======
+
 ## 3.3.5 (Unreleased)
 
 * Fix `LoadError`s when using `--watch` with the bundled version of Listen.
->>>>>>> 66f4e76e
 
 ## 3.3.4 (21 March 2014)
 
