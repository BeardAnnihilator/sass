# Sass Changelog

* Table of contents
{:toc}

## 3.3.7 (Unreleased)

<<<<<<< HEAD
* Properly set the default `Sass::Plugin` options in Rails 3.0.
=======
* Fix a few cases where source ranges were being computed incorrectly for
  SassScript expressions.
>>>>>>> 28337754

## 3.3.6 (25 April 2014)

* The `inspect()` function will only interpret `/` between numbers as division
  under the same circumstances that it would be interpreted as division when
  used in a property.

* Fix several cases where parsing pathological comments would cause Sass to take
  exponential time and consume all available CPU.

## 3.3.5 (14 April 2014)

* Fix `LoadError`s when using `--watch` with the bundled version of Listen.

* Properly parse negative numbers preceded by a comment.

* Avoid unnecessary interpolation when running `sass-convert` on media queries.

* Avoid freezing Ruby's `true` or `false` values.

## 3.3.4 (21 March 2014)

* Improve the warning message for `index(...) == false`.

* Fix the use of directives like `@font-face` within `@at-root`.

* Fix a `sass --watch` issue on Windows where too many files would be updated
  on every change.

* Avoid freezing Ruby's `nil` value.

## 3.3.3 (14 March 2014)

* Fix a bug in Sass that was causing caching errors when unserializable objects
  were in the Ruby options hash. Note that these errors may persist when using
  Sass with Sprockets until the Sprockets importer is made serializable.

## 3.3.2 (11 March 2014)

* Fix a bug with loading the bundled version of Listen.

## 3.3.1 (10 March 2014)

This release includes a number of fixes for issues that popped up in the
immediate aftermath of the 3.3.0 release.

### Re-bundle [listen](http://github.com/guard/listen)

With 3.3.0, we un-bundled the listen library from Sass. We did so hoping that it
would make it easier for users to keep up to date with the latest features and
bug fixes, but unfortunately listen 2.0 and on have dropped support for Ruby
1.8.7, which Sass continues to support. Further complicating things, RubyGems
lacks the ability to install only the version of listen supported by the current
Ruby installation, so we were unable to use a standard Gem dependency on listen.

To work around this, we tried to piggyback on RubyGems' native extension support
to install the correct version of listen when Sass was installed. This is what
we released in 3.3.0. However, this caused numerous problems in practice,
especially for users on Windows. It quickly became clear that this wasn't a
viable long-term solution.

As such, we're going back to the bundling strategy. While not perfect, this
worked well enough for the duration of the Sass 3.2 release, and we expect it to
cause much less havoc than un-bundling. We'll bundle listen 1.3.1, the most
recent version that retains Ruby 1.8.7 compatibility. If a user of Sass has a
more recent version of listen installed, that will be preferred to the bundled
version. Listen versions through 2.7.0 have been tested, and we expect the code
to work without modification on versions up to 3.0.0, assuming no major API
changes.

### Smaller Changes

* Fixed a small interface incompatibility with listen 2.7.0.

* Fix some corner cases of path handling on Windows.

* Avoid errors when trying to watch read-only directories using listen 1.x.

## 3.3.0 (7 March 2014)

### SassScript Maps

SassScript has a new data type: maps. These are associations from SassScript
values (often strings, but potentially any value) to other SassScript values.
They look like this:

    $map: (key1: value1, key2: value2, key3: value3);

Unlike lists, maps must always be surrounded by parentheses. `()` is now an
empty map in addition to an empty list.

Maps will allow users to collect values into named groups and access those
groups dynamically. For example, you could use them to manage themes for your
stylesheet:

    $themes: (
      mist: (
        header: #DCFAC0,
        text:   #00968B,
        border: #85C79C
      ),
      spring: (
        header: #F4FAC7,
        text:   #C2454E,
        border: #FFB158
      ),
      // ...
    );

    @mixin themed-header($theme-name) {
      h1 {
        color: map-get(map-get($themes, $theme-name), header);
      }
    }

There are a variety of functions for working with maps:

* The {Sass::Script::Functions#map_get `map-get($map, $key)` function} returns
  the value in the map associated with the given key. If no value is found, it
  returns `null`.

* The {Sass::Script::Functions#map_merge `map-merge($map1, $map2)` function}
  merges two maps together into a new map. If there are any conflicts, the
  second map takes precedence, making this a good way to modify values in a map
  as well.

* The {Sass::Script::Functions#map_remove `map-remove($map, $key)` function}
  returns a new map with a key removed.

* The {Sass::Script::Functions#map_keys `map-keys($map)` function} returns all
  the keys in a map as a comma-separated list.

* The {Sass::Script::Functions#map_values `map-values($map)` function} returns
  all the values in a map as a comma-separated list.

* The {Sass::Script::Functions#map_has_key `map-has-key($map, $key)` function}
  returns whether or not a map contains a pair with the given key.

All the existing list functions also work on maps, treating them as lists of
pairs. For example, `nth((foo: 1, bar: 2), 1)` returns `foo 1`. Maps can also be
used with `@each`, using the new multiple assignment feature (see below):

    @each $header, $size in (h1: 2em, h2: 1.5em, h3: 1.2em) {
      #{$header} {
        font-size: $size;
      }
    }

Produces:

    h1 {
      font-size: 2em;
    }

    h2 {
      font-size: 1.5em;
    }

    h3 {
      font-size: 1.2em;
    }

#### Variable Keyword Arguments

Maps can be passed as variable arguments, just like lists. For example, if
`$map` is `(alpha: -10%, "blue": 30%)`, you can write `scale-color($color,
$map...)` and it will do the same thing as `scale-color($color, $alpha: -10%,
$blue: 30%)`. To pass a variable argument list and map at the same time, just do
the list first, then the map, as in `fn($list..., $map...)`.

You can also access the keywords passed to a function that accepts a variable
argument list using the new {Sass::Script::Functions#keywords `keywords($args)`
function}. For example:

    @function create-map($args...) {
      @return keywords($args);
    }

    create-map($foo: 10, $bar: 11); // returns (foo: 10, bar: 11)

#### Lists of Pairs as Maps

The new map functions work on lists of pairs as well, for the time being. This
feature exists to help libraries that previously used lists of pairs to simulate
maps. These libraries can now use map functions internally without introducing
backwards-incompatibility. For example:

    $themes: (
      mist (
        header #DCFAC0,
        text   #00968B,
        border #85C79C
      ),
      spring (
        header #F4FAC7,
        text   #C2454E,
        border #FFB158
      ),
      // ...
    );

    @mixin themed-header($theme-name) {
      h1 {
        color: map-get(map-get($themes, $theme-name), header);
      }
    }

Since it's just a migration feature, using lists of pairs in place of maps is
already deprecated. Library authors should encourage their users to use actual
maps instead.

### Source Maps

Sass now has the ability to generate standard JSON [source maps][] of a format
that will soon be supported in most major browsers. These source maps tell the
browser how to find the Sass styles that caused each CSS style to be generated.
They're much more fine-grained than the old Sass-specific debug info that was
generated; rather than providing the source location of entire CSS rules at a
time, source maps provide the source location of each individual selector and
property.

Source maps can be generated by passing the `--sourcemap` flag to the `sass`
executable, by passing the {file:SASS_REFERENCE.md#sourcemap-option `:sourcemap`
option} to \{Sass::Plugin}, or by using the
\{Sass::Engine#render\_with\_sourcemap} method. By default, Sass assumes that
the source stylesheets will be made available on whatever server you're using,
and that their relative location will be the same as it is on the local
filesystem. If this isn't the case, you'll need to make a custom class that
extends \{Sass::Importers::Base} or \{Sass::Importers::Filesystem} and overrides
\{Sass::Importers::Base#public\_url `#public_url`}.

Thanks to Alexander Pavlov for implementing this.

[source maps]: https://docs.google.com/document/d/1U1RGAehQwRypUTovF1KRlpiOFze0b-_2gc6fAH0KY0k/edit?hl=en_US&pli=1&pli=1

#### `@at-root`

Sass 3.3 adds the `@at-root` directive, which is a way to tell Sass to
put a collection of rules at the top-level root of the document. The
easiest way to use it is with a selector:

    .badge {
      @at-root .info { ... }
      @at-root .header { ... }
    }

In addition to using `@at-root` on a single selector, you can also use it on a
whole block of them. For example:

    .badge {
      @at-root {
        .info { ... }
        .header { ... }
      }
    }

Also produces:

    .info { ... }
    .header { ... }

#### `@at-root (without: ...)` and `@at-root (with: ...)`

By default, `@at-root` just excludes selectors. However, it's also
possible to use `@at-root` to move outside of nested directives such
as `@media` as well. For example:

    @media print {
      .page {
        width: 8in;
        @at-root (without: media) {
          color: red;
        }
      }
    }

produces:

    @media print {
      .page {
        width: 8in;
      }
    }
    .page {
      color: red;
    }

You can use `@at-root (without: ...)` to move outside of any
directive. You can also do it with multiple directives separated by a
space: `@at-root (without: media supports)` moves outside of both
`@media` and `@supports` queries.

There are two special values you can pass to `@at-root`. "rule" refers
to normal CSS rules; `@at-root (without: rule)` is the same as
`@at-root` with no query. `@at-root (without: all)` means that the
styles should be moved outside of *all* directives and CSS rules.

If you want to specify which directives or rules to include, rather
than listing which ones should be excluded, you can use `with` instead
of `without`. For example, `@at-root (with: rule)` will move outside
of all directives, but will preserve any CSS rules.

### Smaller Improvements

* The parent selector, `&`, can be used with an identifier suffix. For
  example, `&-suffix` and `&_suffix` are now legal. The suffix will be
  added to the end of the parent selector, and will throw an error if
  this isn't possible. `&` must still appear at the beginning of a
  compound selector -- that is, `.foo-&` is still illegal.

* [listen](http://github.com/guard/listen) is no longer bundled with
  Sass, nor is it a standard RubyGems dependency. Instead, it's
  automatically installed along with Sass in order to ensure that the
  user ends up with a version of Listen that works with their local
  Ruby version.

* Sass now has numerous functions for working with strings:
  \{Sass::Script::Functions#str_length `str-length`} will return the length of a
  string; \{Sass::Script::Functions#str_insert `str-insert`} will insert one
  string into another; \{Sass::Script::Functions#str_index `str-index`} will
  return the index of a substring within another string;
  \{Sass::Script::Functions#str_slice `str-slice`} will slice a substring from a
  string; \{Sass::Script::Functions#to_upper_case `to-upper-case`} will
  transform a string to upper case characters; and
  \{Sass::Script::Functions#to_lower_case `to-lower-case`} will transform a
  string to lower case characters.

* A \{Sass::Script::Functions#list_separator `list-separator`} function has been
  added to determine what separator a list uses. Thanks to [Sam
  Richard](https://github.com/Snugug).

* Custom Ruby functions can now access the global environment, which
  allows them the same power as Sass-based functions with respect to
  reading and setting variables defined elsewhere in the stylesheet.

* The `set-nth($list, $n, $value)` function lets you construct a new
  list based on `$list`, with the nth element changed to the value
  specified.

* In order to make it easier for mixins to process maps, they may now
  recursively call themselves and one another. It is no longer an
  error to have a mixin `@include` loop.

* Add "grey" and "transparent" as recognized SassScript colors. Thanks to [Rob
  Wierzbowski](https://github.com/robwierzbowski).

* Add a function \{Sass::Script::Functions#unique\_id `unique-id()`} that will
  return a CSS identifier that is unique within the scope of a single CSS file.

* Allow negative indices into lists when using `nth()`.

* You can now detect the presence of a Sass feature using the new function
  `feature-exists($feature-name)`. There are no detectable features in this
  release, this is provided so that subsequent releases can begin to
  use it. Additionally, plugins can now expose their functionality
  through `feature-exists` by calling `Sass.add_feature(feature_name)`. Features
  exposed by plugins must begin with a dash to distinguish them from
  official features.

* It is now possible to determine the existence of different Sass
  constructs using these new functions:

  * `variable-exists($name)` checks if a variable resolves in the
    current scope.
  * `global-variable-exists($name)` checks if a global variable of the
    given name exists.
  * `function-exists($name)` checks if a function exists.
  * `mixin-exists($name)` checks if a mixin exists.

* You can call a function by name by passing the function name to the
  call function. For example, `call(nth, a b c, 2)` returns `b`.

* Comments following selectors in the indented syntax will be correctly
  converted using `sass-convert`.

* `@each` now supports "multiple assignment", which makes it easier to iterate
  over lists of lists. If you write `@each $var1, $var2, $var3 in a b c, d e f,
  g h i`, the elements of the sub-lists will be assigned individually to the
  variables. `$var1`, `$var2`, and `$var3` will be `a`, `b` and `c`; then `d`,
  `e`, and `f`; and then `g`, `h`, and `i`. For more information, see
  {file:SASS_REFERENCE.md#each-multi-assign the `@each` reference}.

* `@for` loops can now go downward as well as upward. For example,
  `@for $var from 5 through 1` will set `$var` to `5`, `4`, `3`, `2`,
  and `1`. Thanks to [Robin Roestenburg](http://twitter.com/robinroest).

* There is a new {Sass::Script::Value::Helpers convenience API} for creating
  Sass values from within ruby extensions.

* The `if()` function now only evaluates the argument corresponding to
  the value of the first argument.

* Comma-separated lists may now have trailing commas (e.g. `1, 2,
  3,`). This also allows you to use a trailing comma to distinguish a
  list with a single element from that element itself -- for example,
  `(1,)` is explicitly a list containing the value `1`.

* All directives that are nested in CSS rules or properties and that
  contain more CSS rules or properties are now bubbled up through
  their parent rules.

* A new `random()` function returns a random number.

* A new function inspect($value) is provided for debugging the current
  sass representation of a value.

* The `@debug` directive now automatically inspects sass objects that are not
  strings.

* Numbers will no longer be emitted in scientific notation.

* `sass-convert` will now correctly handle silent (`//`-style) comments
  contained within loud (`/* */`-style) comments.

* Allow modulo arithmetic for numbers with compatible units. Thanks to
  [Isaac Devine](http://www.devinesystems.co.nz).

* Keyword arguments to mixins and functions that contain hyphens will have the
  hyphens preserved when using `sass-convert`.

### Backwards Incompatibilities -- Must Read!

* Sass will now throw an error when `@extend` is used to extend a selector
  outside the `@media` context of the extending selector. This means the
  following will be an error:

      @media screen {
        .foo { @extend .bar; }
      }
      .bar { color: blue; }

* Sass will now throw an error when an `@extend` that has no effect is used. The
  `!optional` flag may be used to avoid this behavior for a single `@extend`.

* Sass will now throw an error when it encounters a single `@import` statement
  that tries to import more than one file. For example, if you have `@import
  "screen"` and both `screen.scss` and `_screen.scss` exist, a warning will be
  printed.

* `grey` and `transparent` are no longer interpreted as strings; they're now
  interpreted as colors, as per the CSS spec.

* The automatic placement of the current working directory onto the Sass
  load path is now deprecated as this causes unpredictable build
  processes.  If you need the current working directory to be available,
  set `SASS_PATH=.` in your shell's environment.

* `Sass::Compiler.on_updating_stylesheet` has been removed.

* `Sass::Plugin.options=` has been removed.

* `Sass::Script::Number::PRECISION` has been removed.

* The methods in the `Sass::Util` module can no longer be used by
  including it. They must be invoked on the module itself for
  performance reasons.

* Sass values have always been immutable. The ruby object that backs
  each sass value is now "frozen" to prevent accidental modification and
  for performance.

* Many classes in the \{Sass::Script} have been rearranged. All the value
  classes have been moved into \{Sass::Script::Value} (e.g.
  \{Sass::Script::Value::Color}, \{Sass::Script::Value::String}, etc). Their
  base class is now \{Sass::Script::Value::Base} instead of
  `Sass::Script::Literal`. All the parse tree classes have been moved into
  \{Sass::Script::Tree} (e.g. \{Sass::Script::Tree::Node},
  \{Sass::Script::Tree::Operation}, etc).

  The old names will continue to work for the next couple releases, but they
  will be removed eventually. Any code using them should upgrade to the new
  names.

* As part of a migration to cleaner variable semantics, assigning to
  global variables in a local context by default is deprecated. If
  there's a global variable named `$color` and you write `$color:
  blue` within a CSS rule, Sass will now print a warning; in the
  future, it will create a new local variable named `$color`. You may
  now explicitly assign to global variables using the `!global` flag;
  for example, `$color: blue !global` will always assign to the global
  `$color` variable.

* Two numbers separated by a hyphen with no whitespace will now be
  parsed as a subtraction operation rather than two numbers in a list.
  That is, `2px-1px` will parse the same as `2px - 1px` rather than
  `2px -1px`.

* `index()`'s `false` return value when a value isn't found is deprecated. In
  future Sass releases it will be `null` instead, so it should be used in ways
  that are compatible with both `false` and `null`.

* `mix()`'s arguments are now `$color1` and `$color2` rather than
  `$color-1` and `$color-2`, in keeping with other functions.

* `comparable()`'s arguments are now `$number1` and `$number2` rather than
  `$number-1` and `$number-2`, in keeping with other functions.

* `percentage()`, `round()`, `ceil()`, `floor()`, and `abs()` now
  take arguments named '$number' instead of '$value'.

## 3.2.16 (17 March 2014)

* Handle a race condition in the filesystem cache store when a cache
  entry becomes invalidated.

## 3.2.15 (7 March 2014)

* Support `&.foo` when the parent selector has a newline followed by a comma.

## 3.2.14 (24 January 2014)

* Don't crash when parsing a directive with no name in the indented syntax.

* Clean up file paths when importing to avoid errors for overlong path
  names.

* Parse calls to functions named `true`, `false`, and `null` as function calls.

* Don't move CSS `@import`s to the top of the file unless it's necessary.

## 3.2.13 (19 December 2013)

* Numbers returned by user-defined functions now trigger division, just like
  numbers stored in variables.

* Support importing files in paths with open brackets.

* Fix `sass-convert`'s handling of rules with empty bodies when converting from
  CSS.

* Fix CSS imports using `url()` with a quoted string and media queries.

## 3.2.12 (4 October 2013)

* Add a couple missing `require`s, fixing some load errors, especially when
  using the command-line interface.

* Tune up some heuristics for eliminating redundant generated selectors. This
  will prevent some selector elimination in cases where multi-layered `@extend`
  is being used and where it seems intuitively like selectors shouldn't be
  eliminated.

## 3.2.11 (27 September 2013)

* Fix `@extend`'s semantics with respect to pseudo-elements. They are no longer
  treated identically to pseudo-classes.

* A more understandable error is now provided when the `-E` option is
  passed to the Sass command line in ruby 1.8

* Fixed a bug in the output of lists containing unary plus or minus
  operations during sass <=> scss conversion.

* Avoid the [IE7 `content: counter` bug][cc bug] with `content: counters` as
  well.

* Fix some thread-safety issues.

## 3.2.10 (26 July 2013)

* Use the Sass logger infrastructure for `@debug` directives.

* When printing a Sass error into a CSS comment, escape `*/` so the comment
  doesn't end prematurely.

* Preserve the `!` in `/*! ... */`-style comments.

* Fix a bug where selectors were being incorrectly trimmed when using `@extend`.

* Fix a bug where `sass --unix-newlines` and `sass-convert --in-place` are not
  working on Windows (thanks [SATO Kentaro](http://www.ranvis.com)).

## 3.2.9 (10 May 2013)

* Fix a bug where `@extend`s would occasionally cause a selector to be generated
  with the incorrect specificity.

* Avoid loading [listen](http://github.com/guard/listen) v1.0, even if it's
  installed as a Gem (see [issue 719](https://github.com/nex3/sass/issues/719)).

* Update the bundled version of [listen](http://github.com/guard/listen) to
  0.7.3.

* Automatically avoid the [IE7 `content: counter` bug][cc bug].

[cc bug]: http://jes.st/2013/ie7s-css-breaking-content-counter-bug/

## 3.2.8 (22 April 2013)

* Fix some edge cases where redundant selectors were emitted when using
  `@extend`.

* Fix a bug where comma-separated lists with interpolation could lose elements.

* Fix a bug in `sass-convert` where lists being passed as arguments to functions
  or mixins would lose their surrounding parentheses.

* Fix a bug in `sass-convert` where `null` wasn't being converted correctly.

* Fix a bug where multiple spaces in a string literal would sometimes be folded
  together.

* `sass` and `sass-convert` won't create an empty file before writing to it.
  This fixes a flash of unstyled content when using LiveReload and similar
  tools.

* Fix a case where a corrupted cache could produce fatal errors on some versions
  of Ruby.

* Fix a case where a mixin loop error would be incorrectly reported when using
  `@content`.

## 3.2.7 (8 March 2013)

* The \{Sass::Script::Functions#index `index`} and \{Sass::Script::Functions#zip
  `zip`} functions now work like all other list functions and treat individual
  values as single-element lists.

* Avoid stack overflow errors caused by very long function or mixin argument
  lists.

* Emit relative paths when using the `--line-comments` flag of the `sass`
  executable.

* Fix a case where very long numbers would cause the SCSS parser to
  take exponential time.

## 3.2.6 (22 February 2013)

* Support for Rubinius 2.0.0.rc1. All tests pass in 1.8 mode. 1.9 mode has some
  tests blocked on [Rubinius issue
  2139](https://github.com/rubinius/rubinius/issues/2139).

* Support for JRuby 1.7.2.

* Support for symlinked executables. Thanks to [Yin-So
  Chen](http://yinsochen.com/).

* Support for bubbling `@supports` queries in the indented syntax.

* Fix an incorrect warning when using `@extend` from within nested `@media`
  queries.

* Update the bundled version of [listen](http://github.com/guard/listen) to
  0.7.2.

## 3.2.5 (4 January 2013)

* Fix a bug where bogus `@extend` warnings were being generated.

* Fix an `@import` bug on Windows. Thanks to [Darryl
  Miles](https://github.com/dlmiles).

* Ruby 2.0.0-preview compatibility. Thanks to [Eric
  Saxby](http://www.livinginthepast.org/).

* Fix incorrect line numbering when using DOS line endings with the indented
  syntax.

## 3.2.4 (21 December 2012)

* Fix imports from `.jar` files in JRuby. Thanks to [Alex
  Hvostov](https://github.com/argv-minus-one).

* Allow comments within `@import` statements in SCSS.

* Fix a parsing performance bug where long decimals would occasionally take many
  minutes to parse.

## 3.2.3 (9 November 2012)

* `sass --watch` no longer crashs when a file in a watched directory is deleted.

* Allow `@extend` within bubbling nodes such as `@media`.

* Fix various JRuby incompatibilities and test failures.

* Work around a performance bug that arises from using `@extend` with
  deeply-nested selectors.

## 3.2.2 (2 November 2012)

* Add a `--poll` option to force `sass --watch` to use the polling backend to
  [Listen](https://github.com/guard/listen).

* Fix some error reporting bugs related to `@import`.

* Treat [protocol-relative URLs][pru] in `@import`s as static URLs, just like
  `http` and `https` URLs.

* Improve the error message for misplaced simple selectors.

* Fix an option-handling bug that was causing errors with the Compass URL
  helpers.

* Fix a performance issue with `@import` that only appears when
  ActiveSupport is loaded.

* Fix flushing of actions to stdout. Thanks to
  [Russell Davis](http://github.com/russelldavis).

* Fix the documentation for the `max()` function.

* Fix a `@media` parsing bug.

[pru]: http://paulirish.com/2010/the-protocol-relative-url/

### Deprecations -- Must Read!

* Sass will now print a warning when it encounters a single `@import` statement
  that tries to import more than one file. For example, if you have `@import
  "screen"` and both `screen.scss` and `_screen.scss` exist, a warning will be
  printed. This will become an error in future versions of Sass.

## 3.2.1 (15 August 2012)

* Fix a buggy interaction with Pow and Capybara that caused `EOFError`s.

## 3.2.0 (10 August 2012)

### `@content`

A mixin include can now accept a block of content ({file:SASS_REFERENCE.md#mixin-content Reference Documentation}).
The style block will be passed to the mixin and can be placed at the point @content is used. E.g.:

    @mixin iphone {
      @media only screen and (max-width: 480px) {
        @content;
      }
    }

    @include iphone {
      body { color: red }
    }

Or in `.sass` syntax:

    =iphone
      @media only screen and (max-width: 480px)
        @content

    +iphone
      body
        color: red

Produces:

    @media only screen and (max-width: 480px) {
      body { color: red }
    }

Note that the contents passed to the mixin are evaluated in the scope they are used,
not the scope of the mixin. {file:SASS_REFERENCE.md#variable_scope_and_content_blocks More on variable scoping.}

### Placeholder Selectors: `%foo`

Sass supports a new, special type of selector called a "placeholder selector".
These look like class and id selectors, except the `#` or `.` is replaced by `%`.
They're meant to be used with the {file:SASS_REFERENCE.md#extend `@extend` directive},
when you want to write styles to be extended
but you don't want the base styles to appear in the CSS.

On its own, a placeholder selector just causes a ruleset not to be rendered.
For example:

    // This ruleset won't be rendered on its own.
    #context a%extreme {
      color: blue;
      font-weight: bold;
      font-size: 2em;
    }

However, placeholder selectors can be extended, just like classes and ids.
The extended selectors will be generated, but the base placeholder selector will not.
For example:

    .notice { @extend %extreme; }

Is compiled to:

    #context a.notice {
      color: blue;
      font-weight: bold;
      font-size: 2em;
    }

### Variable Arguments

Mixins and functions now both support variable arguments. When defining a mixin
or function, you can add `...` after the final argument to have it accept an
unbounded number of arguments and package them into a list. When calling a mixin
or function, you can add `...` to expand the final argument (if it's a list) so
that each value is passed as a separate argument. For example:

    @mixin box-shadow($shadows...) {
      // $shadows is a list of all arguments passed to box-shadow
      -moz-box-shadow: $shadows;
      -webkit-box-shadow: $shadows;
      box-shadow: $shadows;      
    }

    // This is the same as "@include spacing(1, 2, 3);"
    $values: 1, 2, 3;
    @include spacing($values...);

Finally, if a variable argument list is passed directly on to another mixin or
function, it will also pass along any keyword arguments. This means that you can
wrap a pre-existing mixin or function and add new functionality without changing
the call signature.

### Directive Interpolation

`#{}` interpolation is now allowed in all plain CSS directives
(such as `@font-face`, `@keyframes`, and of course `@media`).

In addition, `@media` gets some special treatment.
In addition to allowing `#{}` interpolation,
expressions may be used directly in media feature queries.
This means that you can write e.g.:

    $media: screen;
    $feature: -webkit-min-device-pixel-ratio;
    $value: 1.5;

    @media #{$media} and ($feature: $value) {
      ...
    }

This is intended to allow authors to easily write mixins
that make use of `@media` and other directives dynamically.

### Smaller Improvements

* Mixins and functions may now be defined in a nested context, for example
  within `@media` rules. This also allows files containing them to be imported
  in such contexts.

* Previously, only the `:-moz-any` selector was supported; this has been
  expanded to support any vendor prefix, as well as the plain `:any` selector.

* All proposed [CSS4 selectors](http://dev.w3.org/csswg/selectors4/) are now
  supported, including reference selectors (e.g. `.foo /attr/ .bar`) and subject
  selectors (e.g. `.foo!`).

* Sass now supports a global list of load paths, accessible via
  {Sass.load_paths}. This allows plugins and libraries to easily register their
  Sass files such that they're accessible to all {Sass::Engine} instances.

* `Sass.load_paths` is initialized to the value of the `SASS_PATH` environment
  variable. This variable should contain a colon-separated list of load paths
  (semicolon-separated on Windows).

* In certain cases, redundant selectors used to be created as a result of a
  single rule having multiple `@extend`s. That redundancy has been eliminated.

* Redundant selectors were also sometimes created by nested selectors
  using `@extend`. That redundancy has been eliminated as well.

* There is now much more comprehensive support for using `@extend` alongside
  CSS3 selector combinators (`+`, `~`, and `>`). These combinators will now be
  merged as much as possible.

* The full set of [extended color keywords](http://www.w3.org/TR/css3-color/#svg-color)
  are now supported by Sass. They may be used to refer to color objects, and
  colors will render using those color names when appropriate.

* Sass 3.2 adds the \{Sass::Script::Functions#ie_hex_str `ie-hex-str`} function
  which returns a hex string for a color suitable for use with IE filters.

* Sass 3.2 adds the \{Sass::Script::Functions#min `min`} and
  \{Sass::Script::Functions#max `max`} functions, which return the minimum and
  maximum of several values.

* Sass functions are now more strict about how keyword arguments can be passed.

* Decimal numbers now default to five digits of precision after the decimal
  point.

* The \{Sass::Script::Functions::EvaluationContext#options options hash}
  available to Sass functions now contains the filename of the file that the
  function was executed in, rather than the top-level file.

### Backwards Incompatibilities -- Must Read!

#### `@extend` Warnings

Any `@extend` that doesn't match any selectors in the document will now print a
warning. These warnings will become errors in future versions of Sass. This will
help protect against typos and make it clearer why broken styles aren't working.
For example:

    h1.notice {color: red}
    a.important {@extend .notice}

This will print a warning, since the only use of `.notice` can't be merged with
`a`.

You can declare that you don't want warnings for a specific `@extend` by using
the `!optional` flag. For example:

    h1.notice {color: red}
    a.important {@extend .notice !optional}

This will not print a warning.

#### Smaller Incompatibilities

* Parent selectors followed immediately by identifiers (e.g. `&foo`)
  are fully disallowed.
  They were deprecated in 3.1.8.

* `#{}` interpolation is now allowed in all comments.

* The `!` flag may not be used with `//` comments (e.g. `//!`).

* `#{}` interpolation is now disallowed in all `@import` statements
  except for those using `url()`.

* `sass-convert` no longer supports converting files from LessCSS.

## 3.1.21 (10 August 2012)

* Preserve single-line comments that are embedded within multi-line comments.
* Preserve newlines in nested selectors when those selectors are used multiple
  times in the same document.
* Allow tests to be run without the `LANG` environment variable set.
* Update the bundled version of [Listen](https://github.com/guard/listen) to
  0.4.7.
* Sass will now convert `px` to other absolute units using the
  conversion ratio of `96px == 1in` as dictated by the
  [CSS Spec](http://www.w3.org/TR/CSS21/syndata.html#length-units)

## 3.1.20

* Don't crash if a UTF encoding isn't found. Thanks to [Andrew
  Garbutt](http://github.com/techsplicer).
* Properly watch files recursively with `sass --watch`. Thanks to [Sébastien
  Tisserant](https://github.com/sebweaver).
* Fix the documentation for the \{Sass::Script::Functions#append append()}
  function.
* Support the `saturate()`, `opacity()`, and `invert()` functions when used as
  in the [Filter Effects][filter] spec.
* Support MacRuby. Thanks to [Will Glynn](http://github.com/delta407).

[filter]: https://dvcs.w3.org/hg/FXTF/raw-file/tip/filters/index.html

## 3.1.19

* Fix an `uninitialized constant Sass::Exec::Sass::Util` error when using the
  command-line tool.
* Allow `@extend` within directives such as `@media` as long as it only extends
  selectors that are within the same directive.

## 3.1.18

* Ruby 2.0 compatibility. Thanks to [Jeremy
  Kemper](https://github.com/jeremy).

### Deprecations -- Must Read!

* Deprecate the use of `@extend` within directives such as `@media`. This has
  never worked correctly, and now it's officially deprecated. It will be an
  error in 3.2.

## 3.1.17

* Don't crash when calling `#inspect` on an internal Sass tree object in Ruby
  1.9.
* Fix some bugs in `sass --watch` introduced in 3.1.16. Thanks to [Maher
  Sallam](https://github.com/Maher4Ever).
* Support bare interpolation in the value portion of attribute
  selectors (e.g. `[name=#{$value}]`).
* Support keyword arguments for the `invert()` function.
* Handle backslash-separated paths better on Windows.
* Fix `rake install` on Ruby 1.9.
* Properly convert nested `@if` statements with `sass-convert`.

## 3.1.16

* Fix some bugs in `sass-convert` selector parsing when converting from CSS.
* Substantially improve compilation performance on Ruby 1.8.
* Support the `@-moz-document` directive's non-standard `url-prefix` and
  `domain` function syntax.
* Support the [`@supports` directive](http://www.w3.org/TR/css3-conditional/#at-supports).
* Fix a performance issue when using `/*! */` comments with the Rails asset
  pipeline.
* Support `-moz-element`.
* Properly handle empty lists in `sass-convert`.
* Move from [FSSM](https://github.com/ttilley/fssm) to
  [Listen](https://github.com/guard/listen) for file-system monitoring.

## 3.1.15

* Support extending multiple comma-separated selectors (e.g. `@extend .foo, .bar`).
  This is just a terser way to write multiple `@extend`s
  (e.g. `@extend .foo; @extend .bar`).
  This wasn't previously intended to work, but it did in the indented syntax only.
* Avoid more stack overflows when there are import loops in files.
* Update the bundled [FSSM](https://github.com/ttilley/fssm) to version 0.2.8.1.
* Make the `grayscale` function work with `-webkit-filter`.
* Provide a better error message for selectors beginning with `/`
  in the indented syntax.
* Flush standard output after printing notifications in `sass --watch`.
* Fix variable definitions in the REPL.

## 3.1.14

* Fix a typo that was causing crashes on Ruby 1.9.

## 3.1.13

* Fix a smattering of subtle bugs that would crop up when using multibyte
  character sets.
* Fix a bug when using `@extend` with selectors containing newlines.
* Make boolean operators short-circuit.
* Remove unnecessary whitespace in selectors in `:compressed` mode.
* Don't output debug info within non-`@media` directives.
* Make sure `:after` and `:before` selectors end up on the end of
  selectors resulting from `@extend`.
* Fix a bug when using imports containing invalid path characters on Windows.
* Bubble CSS `@import` statements to the top of stylesheets.

## 3.1.12

* Compatibility with the `mathn` library
  (thanks to [Thomas Walpole](https://github.com/twalpole)).
* Fix some infinite loops with mixins that were previously uncaught.
* Catch infinite `@import` loops.
* Fix a deprecation warning in `sass --update` and `--watch`
  (thanks to [Marcel Köppen](https://github.com/Marzelpan)).
* Don't make `$important` a special pre-initialized variable.
* Fix exponential parsing time of certain complex property values and selectors.
* Properly merge `@media` directives with comma-separated queries.
  E.g. `@media foo, bar { @media baz { ... } }` now becomes
  `@media foo and baz, bar and baz { ... }`.

## 3.1.11

* Allow control directives (such as `@if`) to be nested beneath properties.
* Allow property names to begin with a hyphen followed by interpolation (e.g. `-#{...}`).
* Fix a parsing error with interpolation in comma-separated lists.
* Make `--cache-store` with with `--update`.
* Properly report `ArgumentError`s that occur within user-defined functions.
* Don't crash on JRuby if the underlying Java doesn't support every Unicode encoding.
* Add new `updated_stylesheet` callback, which is run after each stylesheet has
  been successfully compiled. Thanks to [Christian Peters](https://github.com/ChristianPeters).
* Allow absolute paths to be used in an importer with a different root.
* Don't destructively modify the options when running `Sass::Plugin.force_update`.
* Prevent Regexp buffer overflows when parsing long strings
  (thanks to [Agworld](https://github.com/Agworld).

### Deprecations -- Must Read!

* The `updating_stylesheet` is deprecated and will be removed in a
  future release. Use the new `updated_stylesheet` callback instead.

## 3.1.10

* Fix another aspect of the 3.1.8 regression relating to `+`.

## 3.1.9

* Fix a regression in 3.1.8 that broke the `+` combinator in selectors.

* Deprecate the loud-comment flag when used with silent comments (e.g. `//!`).
  Using it with multi-line comments (e.g. `/*!`) still works.

## 3.1.8

* Deprecate parent selectors followed immediately by identifiers (e.g. `&foo`).
  This should never have worked, since it violates the rule
  of `&` only being usable where an element selector would.

* Add a `--force` option to the `sass` executable which makes `--update`
  always compile all stylesheets, even if the CSS is newer.

* Disallow semicolons at the end of `@import` directives in the indented syntax.

* Don't error out when being used as a library without requiring `fileutil`.

* Don't crash when Compass-style sprite imports are used with `StalenessChecker`
  (thanks to [Matthias Bauer](https://github.com/moeffju)).

* The numeric precision of numbers in Sass can now be set using the
  `--precision` option to the command line. Additionally, the default
  number of digits of precision in Sass output can now be
  changed by setting `Sass::Script::Number.precision` to an integer
  (defaults to 3). Since this value can now be changed, the `PRECISION`
  constant in `Sass::Script::Number` has been deprecated. In the unlikely
  event that you were using it in your code, you should now use
   `Sass::Script::Number.precision_factor` instead.

* Don't crash when running `sass-convert` with selectors with two commas in a row.

* Explicitly require Ruby >= 1.8.7 (thanks [Eric Mason](https://github.com/ericmason)).

* Properly validate the nesting of elements in imported stylesheets.

* Properly compile files in parent directories with `--watch` and `--update`.

* Properly null out options in mixin definitions before caching them. This fixes
  a caching bug that has been plaguing some Rails 3.1 users.

## 3.1.7

* Don't crash when doing certain operations with `@function`s.

## 3.1.6

* The option `:trace_selectors` can now be used to emit a full trace
  before each selector. This can be helpful for in-browser debugging of
  stylesheet imports and mixin includes. This option supersedes the
  `:line_comments` option and is superseded by the `:debug_info`
  option.

* Fix a bug where long `@if`/`@else` chains would cause exponential slowdown
  under some circumstances.

## 3.1.5

* Updated the vendored FSSM version, which will avoid segfaults on OS
  X Lion when using `--watch`.

## 3.1.4

* Sass no longer unnecessarily caches the sass options hash.
  This allows objects that cannot be marshaled to be placed into the
  options hash.

## 3.1.3

* Sass now logs message thru a logger object which can be changed to
  provide integration with other frameworks' logging infrastructure.


## 3.1.2

* Fix some issues that were breaking Sass when running within Rubinius.
* Fix some issues that were affecting Rails 3.1 integration.
* New function `zip` allows several lists to be combined into one
  list of lists. For example:
  `zip(1px 1px 3px, solid dashed solid, red green blue)` becomes
  `1px solid red, 1px dashed green, 3px solid blue`
* New function `index` returns the list index of a value
  within a list. For example: `index(1px solid red, solid)`
  returns `2`. When the value is not found `false` is returned.

## 3.1.1

* Make sure `Sass::Plugin` is loaded at the correct time in Rails 3.

## 3.1.0

* Add an {Sass::Script::Functions#invert `invert` function} that takes the inverse of colors.

* A new sass function called `if` can be used to emit one of two values
  based on the truth value of the first argument.
  For example, `if(true, 1px, 2px)` returns `1px` and `if(false, 1px, 2px)` returns `2px`.

* Compass users can now use the `--compass` flag
  to make the Compass libraries available for import.
  This will also load the Compass project configuration
  if run from the project root.

* Many performance optimizations have been made by [thedarkone](http://github.com/thedarkone).

* Allow selectors to contain extra commas to make them easier to modify.
  Extra commas will be removed when the selectors are converted to CSS.

* `@import` may now be used within CSS or `@media` rules.
  The imported file will be treated as though it were nested within the rule.
  Files with mixins may not be imported in nested contexts.

* If a comment starts with `!`, that comment will now be interpolated
  (`#{...}` will be replaced with the resulting value of the expression
  inside) and the comment will always be printed out in the generated CSS
  file -- even with compressed output. This is useful for adding copyright
  notices to your stylesheets.

* A new executable named `scss` is now available. It is exactly like the
  `sass` executable except it defaults to assuming input is in the SCSS syntax.
  Both programs will use the source file's extension to determine the syntax where
  possible.

### Sass-based Functions

While it has always been possible to add functions to Sass with Ruby, this release adds the ability to define new functions within Sass files directly.
For example:

    $grid-width: 40px;
    $gutter-width: 10px;

    @function grid-width($n) {
      @return $n * $grid-width + ($n - 1) * $gutter-width;
    }

    #sidebar { width: grid-width(5); }

Becomes:

    #sidebar {
      width: 240px; }

### Keyword Arguments

Both mixins and Sass functions now support the ability to pass in keyword arguments.
For example, with mixins:

    @mixin border-radius($value, $moz: true, $webkit: true, $css3: true) {
      @if $moz { -moz-border-radius: $value }
      @if $webkit { -webkit-border-radius: $value }
      @if $css3 { border-radius: $value }
    }

    @include border-radius(10px, $webkit: false);

And with functions:

    p {
      color: hsl($hue: 180, $saturation: 78%, $lightness: 57%);
    }

Keyword arguments are of the form `$name: value` and come after normal arguments.
They can be used for either optional or required arguments.
For mixins, the names are the same as the argument names for the mixins.
For functions, the names are defined along with the functions.
The argument names for the built-in functions are listed
{Sass::Script::Functions in the function documentation}.

Sass functions defined in Ruby can use the {Sass::Script::Functions.declare} method
to declare the names of the arguments they take.

#### New Keyword Functions

The new keyword argument functionality enables new Sass color functions
that use keywords to encompass a large amount of functionality in one function.

* The {Sass::Script::Functions#adjust_color adjust-color} function works like the old
  `lighten`, `saturate`, and `adjust-hue` methods.
  It increases and/or decreases the values of a color's properties by fixed amounts.
  For example, `adjust-color($color, $lightness: 10%)` is the same as `lighten($color, 10%)`:
  it returns `$color` with its lightness increased by 10%.

* The {Sass::Script::Functions#scale_color scale_color} function
  is similar to {Sass::Script::Functions#adjust_color adjust_color},
  but instead of increasing and/or decreasing a color's properties by fixed amounts,
  it scales them fluidly by percentages.
  The closer the percentage is to 100% (or -100%),
  the closer the new property value will be to its maximum (or minimum).
  For example, `scale-color(hsl(120, 70, 80), $lightness: 50%)`
  will change the lightness from 80% to 90%,
  because 90% is halfway between 80% and 100%.
  Similarly, `scale-color(hsl(120, 70, 50), $lightness: 50%)`
  will change the lightness from 50% to 75%.

* The {Sass::Script::Functions#change_color change-color} function simply changes a color's properties
  regardless of their old values.
  For example `change-color($color, $lightness: 10%)` returns `$color` with 10% lightness,
  and `change-color($color, $alpha: 0.7)` returns color with opacity 0.7.

Each keyword function accepts `$hue`, `$saturation`, `$value`,
`$red`, `$green`, `$blue`, and `$alpha` keywords,
with the exception of `scale-color()` which doesn't accept `$hue`.
These keywords modify the respective properties of the given color.

Each keyword function can modify multiple properties at once.
For example, `adjust-color($color, $lightness: 15%, $saturation: -10%)`
both lightens and desaturates `$color`.
HSL properties cannot be modified at the same time as RGB properties, though.

### Lists

Lists are now a first-class data type in Sass,
alongside strings, numbers, colors, and booleans.
They can be assigned to variables, passed to mixins,
and used in CSS declarations.
Just like the other data types (except booleans),
Sass lists look just like their CSS counterparts.
They can be separated either by spaces (e.g. `1px 2px 0 10px`)
or by commas (e.g. `Helvetica, Arial, sans-serif`).
In addition, individual values count as single-item lists.

Lists won't behave any differently in Sass 3.1 than they did in 3.0.
However, you can now do more with them using the new [list functions](Sass/Script/Functions.html#list-functions):

* The {Sass::Script::Functions#nth `nth($list, $n)` function} returns the nth item in a list.
  For example, `nth(1px 2px 10px, 2)` returns the second item, `2px`.
  Note that lists in Sass start at 1, not at 0 like they do in some other languages.

* The {Sass::Script::Functions#join `join($list1, $list2)` function}
  joins together two lists into one.
  For example, `join(1px 2px, 10px 5px)` returns `1px 2px 10px 5px`.

* The {Sass::Script::Functions#append `append($list, $val)` function}
  appends values to the end of a list.
  For example, `append(1px 2px, 10px)` returns `1px 2px 10px`.

* The {Sass::Script::Functions#join `length($list)` function}
  returns the length of a list.
  For example, `length(1px 2px 10px 5px)` returns `4`.

For more details about lists see {file:SASS_REFERENCE.md#lists the reference}.

#### `@each`

There's also a new directive that makes use of lists.
The {file:SASS_REFERENCE.md#each-directive `@each` directive} assigns a variable to each item in a list in turn,
like `@for` does for numbers.
This is useful for writing a bunch of similar styles
without having to go to the trouble of creating a mixin.
For example:

    @each $animal in puma, sea-slug, egret, salamander {
      .#{$animal}-icon {
        background-image: url('/images/#{$animal}.png');
      }
    }

is compiled to:

    .puma-icon {
      background-image: url('/images/puma.png'); }
    .sea-slug-icon {
      background-image: url('/images/sea-slug.png'); }
    .egret-icon {
      background-image: url('/images/egret.png'); }
    .salamander-icon {
      background-image: url('/images/salamander.png'); }

### `@media` Bubbling

Modern stylesheets often use `@media` rules to target styles
at certain sorts of devices, screen resolutions, or even orientations.
They're also useful for print and aural styling.
Unfortunately, it's annoying and repetitive to break the flow of a stylesheet
and add a `@media` rule containing selectors you've already written
just to tweak the style a little.

Thus, Sass 3.1 now allows you to nest `@media` rules within selectors.
It will automatically bubble them up to the top level,
putting all the selectors on the way inside the rule.
For example:

    .sidebar {
      width: 300px;
      @media screen and (orientation: landscape) {
        width: 500px;
      }
    }

is compiled to:

    .sidebar {
      width: 300px;
    }
    @media screen and (orientation: landscape) {
      .sidebar {
        width: 500px;
      }
    }

You can also nest `@media` directives within one another.
The queries will then be combined using the `and` operator.
For example:

    @media screen {
      .sidebar {
        @media (orientation: landscape) {
          width: 500px;
        }
      }
    }

is compiled to:

    @media screen and (orientation: landscape) {
      .sidebar {
        width: 500px;
      }
    }

### Nested `@import`

The `@import` statement can now be nested within other structures
such as CSS rules and `@media` rules. For example:

    @media print {
      @import "print";
    }

This imports `print.scss` and places all rules so imported within the `@media print` block.
This makes it easier to create stylesheets for specific media or sections of the document
and distributing those stylesheets across multiple files.

### Backwards Incompatibilities -- Must Read!

* When `@import` is given a path without `.sass`, `.scss`, or `.css` extension,
  and no file exists at that path, it will now throw an error.
  The old behavior of becoming a plain-CSS `@import` was deprecated
  and has now been removed.

* Get rid of the `--rails` flag for the `sass` executable.
  This flag hasn't been necessary since Rails 2.0.
  Existing Rails 2.0 installations will continue to work.

* Removed deprecated support for ! prefixed variables. Use $ to prefix variables now.

* Removed the deprecated css2sass executable. Use sass-convert now.

* Removed support for the equals operator in variable assignment. Use : now.

* Removed the sass2 mode from sass-convert. Users who have to migrate from sass2
  should install Sass 3.0 and quiet all deprecation warnings before installing Sass 3.1.

### Sass Internals

* It is now possible to define a custom importer that can be used to find imports using different import semantics than the default filesystem importer that Sass provides. For instance, you can use this to generate imports on the fly, look them up from a database, or implement different file naming conventions. See the {Sass::Importers::Base Importer Base class} for more information.

* It is now possible to define a custom cache store to allow for efficient caching of Sass files using alternative cache stores like memcached in environments where a writable filesystem is not available or where the cache need to be shared across many servers for dynamically generated stylesheet environments. See the {Sass::CacheStores::Base CacheStore Base class} for more information.

## 3.0.26 (Unreleased)

* Fix a performance bug in large SCSS stylesheets with many nested selectors.
  This should dramatically decrease compilation time of such stylesheets.

* Upgrade the bundled FSSM to version 0.2.3.
  This means `sass --watch` will work out of the box with Rubinius.

## 3.0.25

[Tagged on GitHub](http://github.com/nex3/sass/commit/3.0.25).

* When displaying a Sass error in an imported stylesheet,
  use the imported stylesheet's contents rather than the top-level stylesheet.

* Fix a bug that caused some lines with non-ASCII characters to be ignored in Ruby 1.8.

* Fix a bug where boolean operators (`and`, `or`, and `not`) wouldn't work at the end of a line
  in a multiline SassScript expression.

* When using `sass --update`, only update individual files when they've changed.

## 3.0.24

[Tagged on GitHub](http://github.com/nex3/sass/commit/3.0.24).

* Raise an error when `@else` appears without an `@if` in SCSS.

* Fix some cases where `@if` rules were causing the line numbers in error reports
  to become incorrect.

## 3.0.23

[Tagged on GitHub](http://github.com/nex3/sass/commit/3.0.23).

* Fix the error message for unloadable modules when running the executables under Ruby 1.9.2.

### `@charset` Change

The behavior of `@charset` has changed in version 3.0.23
in order to work around a bug in Safari,
where `@charset` declarations placed anywhere other than the beginning of the document
cause some CSS rules to be ignored.
This change also makes `@charset`s in imported files behave in a more useful way.

#### Ruby 1.9

When using Ruby 1.9, which keeps track of the character encoding of the Sass document internally,
`@charset` directive in the Sass stylesheet and any stylesheets it imports
are no longer directly output to the generated CSS.
They're still used for determining the encoding of the input and output stylesheets,
but they aren't rendered in the same way other directives are.

Instead, Sass adds a single `@charset` directive at the beginning of the output stylesheet
if necessary, whether or not the input stylesheet had a `@charset` directive.
It will add this directive if and only if the output stylesheet contains non-ASCII characters.
By default, the declared charset will be UTF-8,
but if the Sass stylesheet declares a different charset then that will be used instead if possible.

One important consequence of this scheme is that it's possible for a Sass file
to import partials with different encodings (e.g. one encoded as UTF-8 and one as IBM866).
The output will then be UTF-8, unless the importing stylesheet
declares a different charset.

#### Ruby 1.8

Ruby 1.8 doesn't have good support for encodings, so it uses a simpler but less accurate
scheme for figuring out what `@charset` declaration to use for the output stylesheet.
It just takes the first `@charset` declaration to appear in the stylesheet
or any of its imports and moves it to the beginning of the document.
This means that under Ruby 1.8 it's *not* safe to import files with different encodings.

## 3.0.22

[Tagged on GitHub](http://github.com/nex3/sass/commit/3.0.22).

* Remove `vendor/sass`, which snuck into the gem by mistake
  and was causing trouble for Heroku users (thanks to [Jacques Crocker](http://railsjedi.com/)).

* `sass-convert` now understands better when it's acceptable
  to remove parentheses from expressions.

## 3.0.21

[Tagged on GitHub](http://github.com/nex3/sass/commit/3.0.21).

* Fix the permissions errors for good.

* Fix more `#options` attribute errors.

## 3.0.20

[Tagged on GitHub](http://github.com/nex3/sass/commit/3.0.20).

* Fix some permissions errors.

* Fix `#options` attribute errors when CSS functions were used with commas.

## 3.0.19

[Tagged on GitHub](http://github.com/nex3/sass/commit/3.0.19).

* Make the alpha value for `rgba` colors respect
  {Sass::Script::Value::Number.precision}.

* Remove all newlines in selectors in `:compressed` mode.

* Make color names case-insensitive.

* Properly detect SCSS files when using `sass -c`.

* Remove spaces after commas in `:compressed` mode.

* Allow the `--unix-newlines` flag to work on Unix, where it's a no-op.

## 3.0.18

[Tagged on GitHub](http://github.com/nex3/sass/commit/3.0.18).

* Don't require `rake` in the gemspec, for bundler compatibility under
  JRuby. Thanks to [Gordon McCreight](http://www.gmccreight.com/blog).

* Add a command-line option `--stop-on-error` that causes Sass to exit
  when a file fails to compile using `--watch` or `--update`.

* Fix a bug in `haml_tag` that would allow duplicate attributes to be added
  and make `data-` attributes not work.

* Get rid of the annoying RDoc errors on install.

* Disambiguate references to the `Rails` module when `haml-rails` is installed.

* Allow `@import` in SCSS to import multiple files in the same `@import` rule.

## 3.0.17

[Tagged on GitHub](http://github.com/nex3/sass/commit/3.0.17).

* Disallow `#{}` interpolation in `@media` queries or unrecognized directives.
  This was never allowed, but now it explicitly throws an error
  rather than just producing invalid CSS.

* Make `sass --watch` not throw an error when passed a single file or directory.

* Understand that mingw counts as Windows.

* Make `sass --update` return a non-0 exit code if one or more files being updated
  contained an error.

## 3.0.16

[Tagged on GitHub](http://github.com/nex3/sass/commit/3.0.16).

* Fix a bug where certain sorts of comments would get improperly
  rendered in the `:compact` style.

* Always allow a trailing `*/` in loud comments in the indented syntax.

* Fix a performance issue with SCSS parsing in rare cases.
  Thanks to [Chris Eppstein](http://chriseppstein.github.com).

* Use better heuristics for figuring out when someone might be using
  the wrong syntax with `sass --watch`.

## 3.0.15

[Tagged on GitHub](http://github.com/nex3/sass/commit/3.0.15).

* Fix a bug where `sass --watch` and `sass --update` were completely broken.

* Allow `@import`ed values to contain commas.

## 3.0.14

[Tagged on GitHub](http://github.com/nex3/sass/commit/3.0.14).

* Properly parse paths with drive letters on Windows (e.g. `C:\Foo\Bar.sass`)
  in the Sass executable.

* Compile Sass files in a deterministic order.

* Fix a bug where comments after `@if` statements in SCSS
  weren't getting passed through to the output document.

## 3.0.13

[Tagged on GitHub](http://github.com/nex3/sass/commit/3.0.13).

## CSS `@import` Directives

Sass is now more intelligent about when to compile `@import` directives to plain CSS.
Any of the following conditions will cause a literal CSS `@import`:

* Importing a path with a `.css` extension (e.g. `@import "foo.css"`).
* Importing a path with a media type (e.g. `@import "foo" screen;`).
* Importing an HTTP path (e.g. `@import "http://foo.com/style.css"`).
* Importing any URL (e.g. `@import url(foo)`).

The former two conditions always worked, but the latter two are new.

## `-moz-calc` Support

The new [`-moz-calc()` function](http://hacks.mozilla.org/2010/06/css3-calc/) in Firefox 4
will now be properly parsed by Sass.
`calc()` was already supported, but because the parsing rules are different
than for normal CSS functions, this had to be expanded to include `-moz-calc`.

In anticipation of wider browser support, in fact,
*any* function named `-*-calc` (such as `-webkit-calc` or `-ms-calc`)
will be parsed the same as the `calc` function.

## `:-moz-any` Support

The [`:-moz-any` pseudoclass selector](http://hacks.mozilla.org/2010/05/moz-any-selector-grouping/)
is now parsed by Sass.

## `--require` Flag

The Sass command-line executable can now require Ruby files
using the `--require` flag (or `-r` for short).

## Rails Support

Make sure the default Rails options take precedence over the default non-Rails options.
This makes `./script/server --daemon` work again.

### Rails 3 Support

Support for Rails 3 versions prior to beta 4 has been removed.
Upgrade to Rails 3.0.0.beta4 if you haven't already.

## 3.0.12

[Tagged on GitHub](http://github.com/nex3/sass/commit/3.0.12).

## Rails 3 Support

Apparently the last version broke in new and exciting ways under Rails 3,
due to the inconsistent load order caused by certain combinations of gems.
3.0.12 hacks around that inconsistency, and *should* be fully Rails 3-compatible.

### Deprecated: Rails 3 Beta 3

Haml's support for Rails 3.0.0.beta.3 has been deprecated.
Haml 3.0.13 will only support 3.0.0.beta.4.

## 3.0.11

[Tagged on GitHub](http://github.com/nex3/sass/commit/3.0.11).

There were no changes made to Haml between versions 3.0.10 and 3.0.11.

## Rails 3 Support

Make sure Sass *actually* regenerates stylesheets under Rails 3.
The fix in 3.0.10 didn't work because the Rack stack we were modifying
wasn't reloaded at the proper time.

## Bug Fixes

* Give a decent error message when `--recursive` is used
  in `sass-convert` without a directory.

## 3.0.10

[Tagged on GitHub](http://github.com/nex3/sass/commit/3.0.10).

### Appengine-JRuby Support

The way we determine the location of the Haml installation
no longer breaks the version of JRuby
used by [`appengine-jruby`](http://code.google.com/p/appengine-jruby/).

### Rails 3 Support

Sass will regenerate stylesheets under Rails 3
even when no controllers are being accessed.

### Other Improvements

* When using `sass-convert --from sass2 --to sass --recursive`,
  suggest the use of `--in-place` as well.

## 3.0.9

[Tagged on GitHub](http://github.com/nex3/sass/commit/3.0.9).

There were no changes made to Sass between versions 3.0.8 and 3.0.9.
A bug in Gemcutter caused the gem to be uploaded improperly.

## 3.0.8

[Tagged on GitHub](http://github.com/nex3/sass/commit/3.0.8).

* Fix a bug with Rails versions prior to Rails 3.

## 3.0.7

[Tagged on GitHub](http://github.com/nex3/sass/commit/3.0.7).

### Encoding Support

Sass 3.0.7 adds support for `@charset` for declaring the encoding of a stylesheet.
For details see {file:SASS_REFERENCE.md#encodings the reference}.

The `sass` and `sass-convert` executables also now take an `-E` option
for specifying the encoding of Sass/SCSS/CSS files.

### Bug Fixes

* When compiling a file named `.sass` but with SCSS syntax specified,
  use the latter (and vice versa).

* Fix a bug where interpolation would cause some selectors to render improperly.

* If a line in a Sass comment starts with `*foo`,
  render it as `*foo` rather than `* *foo`.

## 3.0.6

[Tagged on GitHub](http://github.com/nex3/sass/commit/3.0.6).

There were no changes made to Sass between versions 3.0.5 and 3.0.6.

## 3.0.5

[Tagged on GitHub](http://github.com/nex3/sass/commit/3.0.5).

### `#{}` Interpolation in Properties

Previously, using `#{}` in some places in properties
would cause a syntax error.
Now it can be used just about anywhere.

Note that when `#{}` is used near operators like `/`,
those operators are treated as plain CSS
rather than math operators.
For example:

    p {
      $font-size: 12px;
      $line-height: 30px;
      font: #{$font-size}/#{$line-height};
    }

is compiled to:

    p {
      font: 12px/30px;
    }

This is useful, since normally {file:SASS_REFERENCE.md#division-and-slash
a slash with variables is treated as division}.

### Recursive Mixins

Mixins that include themselves will now print
much more informative error messages.
For example:

    @mixin foo {@include bar}
    @mixin bar {@include foo}
    @include foo

will print:

    An @include loop has been found:
        foo includes bar
        bar includes foo

Although it was previously possible to use recursive mixins
without causing infinite looping, this is now disallowed,
since there's no good reason to do it.

### Rails 3 Support

Fix Sass configuration under Rails 3.
Thanks [Dan Cheail](http://github.com/codeape).

### `sass --no-cache`

Make the `--no-cache` flag properly forbid Sass from writing `.sass-cache` files.

## 3.0.4

[Tagged on GitHub](http://github.com/nex3/sass/commit/3.0.4).

* Raise an informative error when function arguments have a mispaced comma,
  as in `foo(bar, )`.

* Fix a performance problem when using long function names
  such as `-moz-linear-gradient`.

## 3.0.3

[Tagged on GitHub](http://github.com/nex3/sass/commit/3.0.3).

### Rails 3 Support

Make sure Sass is loaded properly when using Rails 3
along with non-Rails-3-compatible plugins like some versions of `will_paginate`.

Also, In order to make some Rails loading errors like the above easier to debug,
Sass will now raise an error if `Rails.root` is `nil` when Sass is loading.
Previously, this would just cause the paths to be mis-set.

### Merb Support

Merb, including 1.1.0 as well as earlier versions,
should *really* work with this release.

### Bug Fixes

* Raise an informative error when mixin arguments have a mispaced comma,
  as in `@include foo(bar, )`.

* Make sure SassScript subtraction happens even when nothing else dynamic is going on.

* Raise an error when colors are used with the wrong number of digits.

## 3.0.2

[Tagged on GitHub](http://github.com/nex3/sass/commit/3.0.2).

### Merb 1.1.0 Support

Fixed a bug inserting the Sass plugin into the Merb 1.1.0 Rack application.

### Bug Fixes

* Allow identifiers to begin with multiple underscores.

* Don't raise an error when using `haml --rails` with older Rails versions.

## 3.0.1

[Tagged on GitHub](http://github.com/nex3/sass/commit/3.0.1).

### Installation in Rails

`haml --rails` is no longer necessary for installing Sass in Rails.
Now all you need to do is add `gem "haml"` to the Gemfile for Rails 3,
or add `config.gem "haml"` to `config/environment.rb` for previous versions.

`haml --rails` will still work,
but it has been deprecated and will print an error message.
It will not work in the next version of Sass.

### Rails 3 Beta Integration

* Make sure manually importing the Sass Rack plugin still works with Rails,
  even though it's not necessary now.

* Allow Sass to be configured in Rails even when it's being lazy-loaded.

### `:template_location` Methods

The {file:SASS_REFERENCE.md#template_location-option `:template_location` option}
can be either a String, a Hash, or an Array.
This makes it difficult to modify or use with confidence.
Thus, three new methods have been added for handling it:

* {Sass::Plugin::Configuration#template_location_array Sass::Plugin#template_location_array} --
  Returns the template locations and CSS locations formatted as an array.

* {Sass::Plugin::Configuration#add_template_location Sass::Plugin#add_template_location} --
  Converts the template location option to an array and adds a new location.

* {Sass::Plugin::Configuration#remove_template_location Sass::Plugin#remove_template_location} --
  Converts the template location option to an array and removes an existing location.

## 3.0.0
{#3-0-0}

[Tagged on GitHub](http://github.com/nex3/sass/commit/3.0.0).

### Deprecations -- Must Read!
{#3-0-0-deprecations}

* Using `=` for SassScript properties and variables is deprecated,
  and will be removed in Sass 3.2.
  Use `:` instead.
  See also [this changelog entry](#3-0-0-sass-script-context)

* Because of the above, property values using `:`
  will be parsed more thoroughly than they were before.
  Although all valid CSS3 properties
  as well as most hacks and proprietary syntax should be supported,
  it's possible that some properties will break.
  If this happens, please report it to [the Sass mailing list](http://groups.google.com/group/haml).

* In addition, setting the default value of variables
  with `||=` is now deprecated
  and will be removed in Sass 3.2.
  Instead, add `!default` to the end of the value.
  See also [this changelog entry](#3-0-0-default-flag)

* The `!` prefix for variables is deprecated,
  and will be removed in Sass 3.2.
  Use `$` as a prefix instead.
  See also [this changelog entry](#3-0-0-dollar-prefix).

* The `css2sass` command-line tool has been deprecated,
  and will be removed in Sass 3.2.
  Use the new `sass-convert` tool instead.
  See also [this changelog entry](#3-0-0-sass-convert).

* Selector parent references using `&` can now only be used
  where element names are valid.
  This is because Sass 3 fully parses selectors
  to support the new [`@extend` directive](#3-0-0-extend),
  and it's possible that the `&` could be replaced by an element name.

### SCSS (Sassy CSS)

Sass 3 introduces a new syntax known as SCSS
which is fully compatible with the syntax of CSS3,
while still supporting the full power of Sass.
This means that every valid CSS3 stylesheet
is a valid SCSS file with the same meaning.
In addition, SCSS understands most CSS hacks
and vendor-specific syntax, such as [IE's old `filter` syntax](http://msdn.microsoft.com/en-us/library/ms533754%28VS.85%29.aspx).

SCSS files use the `.scss` extension.
They can import `.sass` files, and vice-versa.
Their syntax is fully described in the {file:SASS_REFERENCE.md Sass reference};
if you're already familiar with Sass, though,
you may prefer the {file:SCSS_FOR_SASS_USERS.md intro to SCSS for Sass users}.

Since SCSS is a much more approachable syntax for those new to Sass,
it will be used as the default syntax for the reference,
as well as for most other Sass documentation.
The indented syntax will continue to be fully supported, however.

Sass files can be converted to SCSS using the new `sass-convert` command-line tool.
For example:

    # Convert a Sass file to SCSS
    $ sass-convert style.sass style.scss

**Note that if you're converting a Sass file written for Sass 2**,
you should use the `--from sass2` flag.
For example:

    # Convert a Sass file to SCSS
    $ sass-convert --from sass2 style.sass style.scss

    # Convert all Sass files to SCSS
    $ sass-convert --recursive --in-place --from sass2 --to scss stylesheets/

### Syntax Changes {#3-0-0-syntax-changes}

#### SassScript Context
{#3-0-0-sass-script-context}

The `=` character is no longer required for properties that use SassScript
(that is, variables and operations).
All properties now use SassScript automatically;
this means that `:` should be used instead.
Variables should also be set with `:`.
For example, what used to be

    // Indented syntax
    .page
      color = 5px + 9px

should now be

    // Indented syntax
    .page
      color: 5px + 9px

This means that SassScript is now an extension of the CSS3 property syntax.
All valid CSS3 properties are valid SassScript,
and will compile without modification
(some invalid properties work as well, such as Microsoft's proprietary `filter` syntax).
This entails a few changes to SassScript to make it fully CSS3-compatible,
which are detailed below.

This also means that Sass will now be fully parsing all property values,
rather than passing them through unchanged to the CSS.
Although care has been taken to support all valid CSS3,
as well as hacks and proprietary syntax,
it's possible that a property that worked in Sass 2 won't work in Sass 3.
If this happens, please report it to [the Sass mailing list](http://groups.google.com/group/haml).

Note that if `=` is used,
SassScript will be interpreted as backwards-compatibly as posssible.
In particular, the changes listed below don't apply in an `=` context.

The `sass-convert` command-line tool can be used
to upgrade Sass files to the new syntax using the `--in-place` flag.
For example:

    # Upgrade style.sass:
    $ sass-convert --in-place style.sass

    # Upgrade all Sass files:
    $ sass-convert --recursive --in-place --from sass2 --to sass stylesheets/

##### Quoted Strings

Quoted strings (e.g. `"foo"`) in SassScript now render with quotes.
In addition, unquoted strings are no longer deprecated,
and render without quotes.
This means that almost all strings that had quotes in Sass 2
should not have quotes in Sass 3.

Although quoted strings render with quotes when used with `:`,
they do not render with quotes when used with `#{}`.
This allows quoted strings to be used for e.g. selectors
that are passed to mixins.

Strings can be forced to be quoted and unquoted using the new
\{Sass::Script::Functions#unquote unquote} and \{Sass::Script::Functions#quote quote}
functions.

##### Division and `/`

Two numbers separated by a `/` character
are allowed as property syntax in CSS,
e.g. for the `font` property.
SassScript also uses `/` for division, however,
which means it must decide what to do
when it encounters numbers separated by `/`.

For CSS compatibility, SassScript does not perform division by default.
However, division will be done in almost all cases where division is intended.
In particular, SassScript will perform division
in the following three situations:

1. If the value, or any part of it, is stored in a variable.
2. If the value is surrounded by parentheses.
3. If the value is used as part of another arithmetic expression.

For example:

    p
      font: 10px/8px
      $width: 1000px
      width: $width/2
      height: (500px/2)
      margin-left: 5px + 8px/2px

is compiled to:

    p {
      font: 10px/8px;
      width: 500px;
      height: 250px;
      margin-left: 9px; }

##### Variable Defaults

Since `=` is no longer used for variable assignment,
assigning defaults to variables with `||=` no longer makes sense.
Instead, the `!default` flag
should be added to the end of the variable value.
This syntax is meant to be similar to CSS's `!important` flag.
For example:

    $var: 12px !default;

#### Variable Prefix Character
{#3-0-0-dollar-prefix}

The Sass variable character has been changed from `!`
to the more aesthetically-appealing `$`.
For example, what used to be

    !width = 13px
    .icon
      width = !width

should now be

    $width: 13px
    .icon
      width: $width

The `sass-convert` command-line tool can be used
to upgrade Sass files to the new syntax using the `--in-place` flag.
For example:

    # Upgrade style.sass:
    $ sass-convert --in-place style.sass

    # Upgrade all Sass files:
    $ sass-convert --recursive --in-place --from sass2 --to sass stylesheets/

`!` may still be used, but it's deprecated and will print a warning.
It will be removed in the next version of Sass, 3.2.

#### Variable and Mixin Names

SassScript variable and mixin names may now contain hyphens.
In fact, they may be any valid CSS3 identifier.
For example:

    $prettiest-color: #542FA9
    =pretty-text
      color: $prettiest-color

In order to allow frameworks like [Compass](http://compass-style.org)
to use hyphens in variable names
while maintaining backwards-compatibility,
variables and mixins using hyphens may be referred to
with underscores, and vice versa.
For example:

    $prettiest-color: #542FA9
    .pretty
      // Using an underscore instead of a hyphen works
      color: $prettiest_color

#### Single-Quoted Strings

SassScript now supports single-quoted strings.
They behave identically to double-quoted strings,
except that single quotes need to be backslash-escaped
and double quotes do not.

#### Mixin Definition and Inclusion

Sass now supports the `@mixin` directive as a way of defining mixins (like `=`),
as well as the `@include` directive as a way of including them (like `+`).
The old syntax is *not* deprecated,
and the two are fully compatible.
For example:

    @mixin pretty-text
      color: $prettiest-color

    a
      @include pretty-text

is the same as:

    =pretty-text
      color: $prettiest-color

    a
      +pretty-text

#### Sass Properties

New-style properties (with the colon after the name) in indented syntax
now allow whitespace before the colon. For example:

    foo
      color : blue

#### Sass `@import`

The Sass `@import` statement now allows non-CSS files to be specified with quotes,
for similarity with the SCSS syntax. For example, `@import "foo.sass"`
will now import the `foo.sass` file, rather than compiling to `@import "foo.sass";`.

### `@extend`
{#3-0-0-extend}

There are often cases when designing a page
when one class should have all the styles of another class,
as well as its own specific styles.
The most common way of handling this is to use both the more general class
and the more specific class in the HTML.
For example, suppose we have a design for a normal error
and also for a serious error. We might write our markup like so:

    <div class="error seriousError">
      Oh no! You've been hacked!
    </div>

And our styles like so:

    .error {
      border: 1px #f00;
      background-color: #fdd;
    }
    .seriousError {
      border-width: 3px;
    }

Unfortunately, this means that we have to always remember
to use `.error` with `.seriousError`.
This is a maintenance burden, leads to tricky bugs,
and can bring non-semantic style concerns into the markup.

The `@extend` directive avoids these problems
by telling Sass that one selector should inherit the styles of another selector.
For example:

    .error {
      border: 1px #f00;
      background-color: #fdd;
    }
    .seriousError {
      @extend .error;
      border-width: 3px;
    }

This means that all styles defined for `.error`
are also applied to `.seriousError`,
in addition to the styles specific to `.seriousError`.
In effect, everything with class `.seriousError` also has class `.error`.

Other rules that use `.error` will work for `.seriousError` as well.
For example, if we have special styles for errors caused by hackers:

    .error.intrusion {
      background-image: url("/image/hacked.png");
    }

Then `<div class="seriousError intrusion">`
will have the `hacked.png` background image as well.

#### How it Works

`@extend` works by inserting the extending selector (e.g. `.seriousError`)
anywhere in the stylesheet that the extended selector (.e.g `.error`) appears.
Thus the example above:

    .error {
      border: 1px #f00;
      background-color: #fdd;
    }
    .error.intrusion {
      background-image: url("/image/hacked.png");
    }
    .seriousError {
      @extend .error;
      border-width: 3px;
    }

is compiled to:

    .error, .seriousError {
      border: 1px #f00;
      background-color: #fdd; }

    .error.intrusion, .seriousError.intrusion {
      background-image: url("/image/hacked.png"); }

    .seriousError {
      border-width: 3px; }

When merging selectors, `@extend` is smart enough
to avoid unnecessary duplication,
so something like `.seriousError.seriousError` gets translated to `.seriousError`.
In addition, it won't produce selectors that can't match anything, like `#main#footer`.

See also {file:SASS_REFERENCE.md#extend the `@extend` reference documentation}.

### Colors

SassScript color values are much more powerful than they were before.
Support was added for alpha channels,
and most of Chris Eppstein's [compass-colors](http://chriseppstein.github.com/compass-colors) plugin
was merged in, providing color-theoretic functions for modifying colors.

One of the most interesting of these functions is {Sass::Script::Functions#mix mix},
which mixes two colors together.
This provides a much better way of combining colors and creating themes
than standard color arithmetic.

#### Alpha Channels

Sass now supports colors with alpha channels,
constructed via the {Sass::Script::Functions#rgba rgba}
and {Sass::Script::Functions#hsla hsla} functions.
Alpha channels are unaffected by color arithmetic.
However, the {Sass::Script::Functions#opacify opacify}
and {Sass::Script::Functions#transparentize transparentize} functions
allow colors to be made more and less opaque, respectively.

Sass now also supports functions that return the values of the
{Sass::Script::Functions#red red},
{Sass::Script::Functions#blue blue},
{Sass::Script::Functions#green green},
and {Sass::Script::Functions#alpha alpha}
components of colors.

#### HSL Colors

Sass has many new functions for using the HSL values of colors.
For an overview of HSL colors, check out [the CSS3 Spec](http://www.w3.org/TR/css3-color/#hsl-color).
All these functions work just as well on RGB colors
as on colors constructed with the {Sass::Script::Functions#hsl hsl} function.

* The {Sass::Script::Functions#lighten lighten}
  and {Sass::Script::Functions#darken darken}
  functions adjust the lightness of a color.

* The {Sass::Script::Functions#saturate saturate}
  and {Sass::Script::Functions#desaturate desaturate}
  functions adjust the saturation of a color.

* The {Sass::Script::Functions#adjust_hue adjust-hue}
  function adjusts the hue of a color.

* The {Sass::Script::Functions#hue hue},
  {Sass::Script::Functions#saturation saturation},
  and {Sass::Script::Functions#lightness lightness}
  functions return the corresponding HSL values of the color.

* The {Sass::Script::Functions#grayscale grayscale}
  function converts a color to grayscale.

* The {Sass::Script::Functions#complement complement}
  function returns the complement of a color.

### Other New Functions

Several other new functions were added to make it easier to have
more flexible arguments to mixins and to enable deprecation
of obsolete APIs.

* {Sass::Script::Functions#type_of `type-of`} -- Returns the type of a value.
* {Sass::Script::Functions#unit `unit`} --
  Returns the units associated with a number.
* {Sass::Script::Functions#unitless `unitless`} --
  Returns whether a number has units or not.
* {Sass::Script::Functions#comparable `comparable`} --
  Returns whether two numbers can be added or compared.

### Watching for Updates
{#3-0-0-watch}

The `sass` command-line utility has a new flag: `--watch`.
`sass --watch` monitors files or directories for updated Sass files
and compiles those files to CSS automatically.
This will allow people not using Ruby or [Compass](http://compass-style.org)
to use Sass without having to manually recompile all the time.

Here's the syntax for watching a directory full of Sass files:

    sass --watch app/stylesheets:public/stylesheets

This will watch every Sass file in `app/stylesheets`.
Whenever one of them changes,
the corresponding CSS file in `public/stylesheets` will be regenerated.
Any files that import that file will be regenerated, too.

The syntax for watching individual files is the same:

    sass --watch style.sass:out.css

You can also omit the output filename if you just want it to compile to name.css.
For example:

    sass --watch style.sass

This will update `style.css` whenever `style.sass` changes.

You can list more than one file and/or directory,
and all of them will be watched:

    sass --watch foo/style:public/foo bar/style:public/bar
    sass --watch screen.sass print.sass awful-hacks.sass:ie.css
    sass --watch app/stylesheets:public/stylesheets public/stylesheets/test.sass

File and directory watching is accessible from Ruby,
using the {Sass::Plugin::Compiler#watch Sass::Plugin#watch} function.

#### Bulk Updating

Another new flag for the `sass` command-line utility is `--update`.
It checks a group of Sass files to see if their CSS needs to be updated,
and updates if so.

The syntax for `--update` is just like watch:

    sass --update app/stylesheets:public/stylesheets
    sass --update style.sass:out.css
    sass --watch screen.sass print.sass awful-hacks.sass:ie.css

In fact, `--update` work exactly the same as `--watch`,
except that it doesn't continue watching the files
after the first check.

### `sass-convert` (née `css2sass`) {#3-0-0-sass-convert}

The `sass-convert` tool, which used to be known as `css2sass`,
has been greatly improved in various ways.
It now uses a full-fledged CSS3 parser,
so it should be able to handle any valid CSS3,
as well as most hacks and proprietary syntax.

`sass-convert` can now convert between Sass and SCSS.
This is normally inferred from the filename,
but it can also be specified using the `--from` and `--to` flags.
For example:

    $ generate-sass | sass-convert --from sass --to scss | consume-scss

It's also now possible to convert a file in-place --
that is, overwrite the old file with the new file.
This is useful for converting files in the [Sass 2 syntax](#3-0-0-deprecations)
to the new Sass 3 syntax,
e.g. by doing `sass-convert --in-place --from sass2 style.sass`.

#### `--recursive`

The `--recursive` option allows `sass-convert` to convert an entire directory of files.
`--recursive` requires both the `--from` and `--to` flags to be specified.
For example:

    # Convert all .sass files in stylesheets/ to SCSS.
    # "sass2" means that these files are assumed to use the Sass 2 syntax.
    $ sass-convert --recursive --from sass2 --to scss stylesheets/

#### `--dasherize`

The `--dasherize` options converts all underscores to hyphens,
which are now allowed as part of identifiers in Sass.
Note that since underscores may still be used in place of hyphens
when referring to mixins and variables,
this won't cause any backwards-incompatibilities.

#### Convert Less to SCSS

`sass-convert` can also convert [Less](http://lesscss.org) files
to SCSS (or the indented syntax, although I anticipate less interest in that).
For example:

    # Convert all .less files in the current directory into .scss files
    sass-convert --from less --to scss --recursive .

This is done using the Less parser, so it requires that the `less` RubyGem be installed.

##### Incompatibilities

Because of the reasonably substantial differences between Sass and Less,
there are some things that can't be directly translated,
and one feature that can't be translated at all.
In the tests I've run on open-source Less stylesheets,
none of these have presented issues, but it's good to be aware of them.

First, Less doesn't distinguish fully between mixins and selector inheritance.
In Less, all classes and some other selectors may be used as mixins,
alongside more Sass-like mixins.
If a class is being used as a mixin,
it may also be used directly in the HTML,
so it's not safe to translate it into a Sass mixin.
What `sass-convert` does instead is leave the class in the stylesheet as a class,
and use {file:SASS_REFERENCE.md#extend `@extend`}
rather than {file:SASS_REFERENCE.md#including_a_mixin `@include`}
to take on the styles of that class.
Although `@extend` and mixins work quite differently,
using `@extend` here doesn't actually seem to make a difference in practice.

Another issue with Less mixins is that Less allows nested selectors
(such as `.body .button` or `.colors > .teal`) to be used
as a means of "namespacing" mixins.
Sass's `@extend` doesn't work that way,
so it does away with the namespacing and just extends the base class
(so `.colors > .teal` becomes simply `@extend .teal`).
In practice, this feature doesn't seem to be widely-used,
but `sass-convert` will print a warning and leave a comment
when it encounters it just in case.

Finally, Less has the ability to directly access variables and property values
defined in other selectors, which Sass does not support.
Whenever such an accessor is used,
`sass-convert` will print a warning
and comment it out in the SCSS output.
Like namespaced mixins, though,
this does not seem to be a widely-used feature.

### `@warn` Directive

A new directive `@warn` has been added that allows Sass libraries to emit warnings.
This can be used to issue deprecation warnings, discourage sloppy use of mixins, etc.
`@warn` takes a single argument: a SassScript expression that will be
displayed on the console along with a stylesheet trace for locating the warning.
For example:

    @mixin blue-text {
      @warn "The blue-text mixin is deprecated. Use new-blue-text instead.";
      color: #00f;
    }

Warnings may be silenced with the new `--quiet` command line option,
or the corresponding {file:SASS_REFERENCE.md#quiet-option `:quiey` Sass option}.
This option will also affect warnings printed by Sass itself.
Warnings are off by default in the Rails, Rack, and Merb production environments.

### Sass::Plugin API

{Sass::Plugin} now has a large collection of callbacks that allow users
to run code when various actions are performed.
For example:

    Sass::Plugin.on_updating_stylesheet do |template, css|
      puts "#{template} has been compiled to #{css}!"
    end

For a full list of callbacks and usage notes, see the {Sass::Plugin} documentation.

{Sass::Plugin} also has a new method,
{Sass::Plugin#force_update_stylesheets force_update_stylesheets}.
This works just like {Sass::Plugin#update_stylesheets},
except that it doesn't check modification times and doesn't use the cache;
all stylesheets are always compiled anew.

### Output Formatting

Properties with a value and *also* nested properties
are now rendered with the nested properties indented.
For example:

    margin: auto
      top: 10px
      bottom: 20px

is now compiled to:

    margin: auto;
      margin-top: 10px;
      margin-bottom: 20px;

#### `:compressed` Style

When the `:compressed` style is used,
colors will be output as the minimal possible representation.
This means whichever is smallest of the HTML4 color name
and the hex representation (shortened to the three-letter version if possible).

### Stylesheet Updating Speed

Several caching layers were added to Sass's stylesheet updater.
This means that it should run significantly faster.
This benefit will be seen by people using Sass in development mode
with Rails, Rack, and Merb,
as well as people using `sass --watch` from the command line,
and to a lesser (but still significant) extent `sass --update`.
Thanks to [thedarkone](http://github.com/thedarkone).

### Error Backtraces

Numerous bugs were fixed with the backtraces given for Sass errors,
especially when importing files and using mixins.
All imports and mixins will now show up in the Ruby backtrace,
with the proper filename and line number.

In addition, when the `sass` executable encounters an error,
it now prints the filename where the error occurs,
as well as a backtrace of Sass imports and mixins.

### Ruby 1.9 Support

* Sass and `css2sass` now produce more descriptive errors
  when given a template with invalid byte sequences for that template's encoding,
  including the line number and the offending character.

* Sass and `css2sass` now accept Unicode documents with a
  [byte-order-mark](http://en.wikipedia.org/wiki/Byte_order_mark).

### Firebug Support

A new {file:SASS_REFERENCE.md#debug_info-option `:debug_info` option}
has been added that emits line-number and filename information
to the CSS file in a browser-readable format.
This can be used with the new [FireSass Firebug extension](https://addons.mozilla.org/en-US/firefox/addon/103988)
to report the Sass filename and line number for generated CSS files.

This is also available via the `--debug-info` command-line flag.

### Minor Improvements

* If a CSS or Sass function is used that has the name of a color,
  it will now be parsed as a function rather than as a color.
  For example, `fuchsia(12)` now renders as `fuchsia(12)`
  rather than `fuchsia 12`,
  and `tealbang(12)` now renders as `tealbang(12)`
  rather than `teal bang(12)`.

* The Sass Rails and Merb plugins now use Rack middleware by default.

* Haml is now compatible with the [Rip](http://hellorip.com/) package management system.
  Thanks to [Josh Peek](http://joshpeek.com/).

* Indented-syntax `/*` comments may now include `*` on lines beyond the first.

* A {file:SASS_REFERENCE.md#read_cache-option `:read_cache`} option has been added
  to allow the Sass cache to be read from but not written to.

* Stylesheets are no longer checked during each request
  when running tests in Rails.
  This should speed up some tests significantly.

## 2.2.24

[Tagged on GitHub](http://github.com/nex3/sass/commit/2.2.24).

* Parent references -- the `&` character --
  may only be placed at the beginning of simple selector sequences in Sass 3.
  Placing them elsewhere is deprecated in 2.2.24 and will print a warning.
  For example, `foo &.bar` is allowed, but `foo .bar&` is not.

## 2.2.23

[Tagged on GitHub](http://github.com/nex3/sass/commit/2.2.23).

* Don't crash when `rake gems` is run in Rails with Sass installed.
  Thanks to [Florian Frank](http://github.com/flori).

* When raising a file-not-found error,
  add a list of load paths that were checked.

* If an import isn't found for a cached Sass file and the
  {file:SASS_REFERENCE.md#full_exception `:full_exception option`} is enabled,
  print the full exception rather than raising it.

* Fix a bug with a weird interaction with Haml, DataMapper, and Rails 3
  that caused some tag helpers to go into infinite recursion.

## 2.2.22

[Tagged on GitHub](http://github.com/nex3/sass/commit/2.2.22).

* Add a railtie so Haml and Sass will be automatically loaded in Rails 3.
  Thanks to [Daniel Neighman](http://pancakestacks.wordpress.com/).

* Make loading the gemspec not crash on read-only filesystems like Heroku's.

## 2.2.21

[Tagged on GitHub](http://github.com/nex3/sass/commit/2.2.21).

* Fix a few bugs in the git-revision-reporting in {Sass::Version#version}.
  In particular, it will still work if `git gc` has been called recently,
  or if various files are missing.

* Always use `__FILE__` when reading files within the Haml repo in the `Rakefile`.
  According to [this bug report](http://github.com/carlhuda/bundler/issues/issue/44),
  this should make Sass work better with Bundler.

## 2.2.20

[Tagged on GitHub](http://github.com/nex3/sass/commit/2.2.20).

* If the cache file for a given Sass file is corrupt
  because it doesn't have enough content,
  produce a warning and read the Sass file
  rather than letting the exception bubble up.
  This is consistent with other sorts of sassc corruption handling.

* Calls to `defined?` shouldn't interfere with Rails' autoloading
  in very old versions (1.2.x).

## 2.2.19

[Tagged on GitHub](http://github.com/nex3/sass/commit/2.2.18).

There were no changes made to Sass between versions 2.2.18 and 2.2.19.

## 2.2.18

[Tagged on GitHub](http://github.com/nex3/sass/commit/2.2.18).

* Use `Rails.env` rather than `RAILS_ENV` when running under Rails 3.0.
  Thanks to [Duncan Grazier](http://duncangrazier.com/).

* Support `:line_numbers` as an alias for {file:SASS_REFERENCE.md#line_numbers-option `:line_comments`},
  since that's what the docs have said forever.
  Similarly, support `--line-numbers` as a command-line option.

* Add a `--unix-newlines` flag to all executables
  for outputting Unix-style newlines on Windows.

* Add a {file:SASS_REFERENCE.md#unix_newlines-option `:unix_newlines` option}
  for {Sass::Plugin} for outputting Unix-style newlines on Windows.

* Fix the `--cache-location` flag, which was previously throwing errors.
  Thanks to [tav](http://tav.espians.com/).

* Allow comments at the beginning of the document to have arbitrary indentation,
  just like comments elsewhere.
  Similarly, comment parsing is a little nicer than before.

## 2.2.17

[Tagged on GitHub](http://github.com/nex3/sass/commit/2.2.16).

* When the {file:SASS_REFERENCE.md#full_exception-option `:full_exception` option}
  is false, raise the error in Ruby code rather than swallowing it
  and printing something uninformative.

* Fixed error-reporting when something goes wrong when loading Sass
  using the `sass` executable.
  This used to raise a NameError because `Sass::SyntaxError` wasn't defined.
  Now it'll raise the correct exception instead.

* Report the filename in warnings about selectors without properties.

* `nil` values for Sass options are now ignored,
  rather than raising errors.

* Fix a bug that appears when Plugin template locations
  have multiple trailing slashes.
  Thanks to [Jared Grippe](http://jaredgrippe.com/).

### Must Read!

* When `@import` is given a filename without an extension,
  the behavior of rendering a CSS `@import` if no Sass file is found
  is deprecated.
  In future versions, `@import foo` will either import the template
  or raise an error.

## 2.2.16

[Tagged on GitHub](http://github.com/nex3/sass/commit/2.2.16).

* Fixed a bug where modules containing user-defined Sass functions
  weren't made available when simply included in {Sass::Script::Functions}
  ({Sass::Script::Functions Functions} needed to be re-included in
  {Sass::Script::Functions::EvaluationContext Functions::EvaluationContext}).
  Now the module simply needs to be included in {Sass::Script::Functions}.

## 2.2.15

[Tagged on GitHub](http://github.com/nex3/sass/commit/2.2.15).

* Added {Sass::Script::Value::Color#with} for a way of setting color channels
  that's easier than manually constructing a new color
  and is forwards-compatible with alpha-channel colors
  (to be introduced in Sass 2.4).

* Added a missing require in Sass that caused crashes
  when it was being run standalone.

## 2.2.14

[Tagged on GitHub](http://github.com/nex3/sass/commit/2.2.14).

* All Sass functions now raise explicit errors if their inputs
  are of the incorrect type.

* Allow the SassScript `rgb()` function to take percentages
  in addition to numerical values.

* Fixed a bug where SassScript strings with `#` followed by `#{}` interpolation
  didn't evaluate the interpolation.

### SassScript Ruby API

These changes only affect people defining their own Sass functions
using {Sass::Script::Functions}.

* `Sass::Script::Color#value` attribute is deprecated.
  Use {Sass::Script::Value::Color#rgb} instead.
  The returned array is now frozen as well.

* Add an `assert_type` function that's available to {Sass::Script::Functions}.
  This is useful for typechecking the inputs to functions.

### Rack Support

Sass 2.2.14 includes Rack middleware for running Sass,
meaning that all Rack-enabled frameworks can now use Sass.
To activate this, just add

    require 'sass/plugin/rack'
    use Sass::Plugin::Rack

to your `config.ru`.
See the {Sass::Plugin::Rack} documentation for more details.

## 2.2.13

[Tagged on GitHub](http://github.com/nex3/sass/commit/2.2.13).

There were no changes made to Sass between versions 2.2.12 and 2.2.13.

## 2.2.12

[Tagged on GitHub](http://github.com/nex3/sass/commit/2.2.12).

* Fix a stupid bug introduced in 2.2.11 that broke the Sass Rails plugin.

## 2.2.11

[Tagged on GitHub](http://github.com/nex3/sass/commit/2.2.11).

* Added a note to errors on properties that could be pseudo-classes (e.g. `:focus`)
  indicating that they should be backslash-escaped.

* Automatically interpret properties that could be pseudo-classes as such
  if {file:SASS_REFERENCE.md.html#property_syntax-option `:property_syntax`}
  is set to `:new`.

* Fixed `css2sass`'s generation of pseudo-classes so that they're backslash-escaped.

* Don't crash if the Haml plugin skeleton is installed and `rake gems:install` is run.

* Don't use `RAILS_ROOT` directly.
  This no longer exists in Rails 3.0.
  Instead abstract this out as `Haml::Util.rails_root`.
  This changes makes Haml fully compatible with edge Rails as of this writing.

* Make use of a Rails callback rather than a monkeypatch to check for stylesheet updates
  in Rails 3.0+.

## 2.2.10

[Tagged on GitHub](http://github.com/nex3/sass/commit/2.2.10).

* Add support for attribute selectors with spaces around the `=`.
  For example:

      a[href = http://google.com]
        color: blue

## 2.2.9

[Tagged on GitHub](http://github.com/nex3/sass/commit/2.2.9).

There were no changes made to Sass between versions 2.2.8 and 2.2.9.

## 2.2.8

[Tagged on GitHub](http://github.com/nex3/sass/commit/2.2.8).

There were no changes made to Sass between versions 2.2.7 and 2.2.8.

## 2.2.7

[Tagged on GitHub](http://github.com/nex3/sass/commit/2.2.7).

There were no changes made to Sass between versions 2.2.6 and 2.2.7.

## 2.2.6

[Tagged on GitHub](http://github.com/nex3/sass/commit/2.2.6).

* Don't crash when the `__FILE__` constant of a Ruby file is a relative path,
  as apparently happens sometimes in TextMate
  (thanks to [Karl Varga](http://github.com/kjvarga)).

* Add "Sass" to the `--version` string for the executables.

## 2.2.5

[Tagged on GitHub](http://github.com/nex3/sass/commit/2.2.5).

There were no changes made to Sass between versions 2.2.4 and 2.2.5.

## 2.2.4

[Tagged on GitHub](http://github.com/nex3/sass/commit/2.2.4).

* Don't add `require 'rubygems'` to the top of init.rb when installed
  via `sass --rails`. This isn't necessary, and actually gets
  clobbered as soon as haml/template is loaded.

* Document the previously-undocumented {file:SASS_REFERENCE.md#line-option `:line` option},
  which allows the number of the first line of a Sass file to be set for error reporting.

## 2.2.3

[Tagged on GitHub](http://github.com/nex3/sass/commit/2.2.3).

Sass 2.2.3 prints line numbers for warnings about selectors
with no properties.

## 2.2.2

[Tagged on GitHub](http://github.com/nex3/sass/commit/2.2.2).

Sass 2.2.2 is a minor bug-fix release.
Notable changes include better parsing of mixin definitions and inclusions
and better support for Ruby 1.9.

## 2.2.1

[Tagged on GitHub](http://github.com/nex3/sass/commit/2.2.1).

Sass 2.2.1 is a minor bug-fix release.

### Must Read!

* It used to be acceptable to use `-` immediately following variable names,
  without any whitespace in between (for example, `!foo-!bar`).
  This is now deprecated, so that in the future variables with hyphens
  can be supported. Surround `-` with spaces.

## 2.2.0

[Tagged on GitHub](http://github.com/nex3/sass/commit/2.2.0).

The 2.2 release marks a significant step in the evolution of the Sass
language. The focus has been to increase the power of Sass to keep
your stylesheets maintainable by allowing new forms of abstraction to
be created within your stylesheets and the stylesheets provided by
others that you can download and import into your own. The fundamental
units of abstraction in Sass are variables and mixins. Please read
below for a list of changes:

### Must Read!

* Sass Comments (//) used to only comment out a single line. This was deprecated
  in 2.0.10 and starting in 2.2, Sass comments will comment out any lines indented
  under them. Upgrade to 2.0.10 in order to see deprecation warnings where this change
  affects you.

* Implicit Strings within SassScript are now deprecated and will be removed in 2.4.
  For example: `border= !width solid #00F` should now be written as `border: #{!width} solid #00F`
  or as `border= !width "solid" #00F`. After upgrading to 2.2, you will see deprecation warnings
  if you have sass files that use implicit strings.


### Sass Syntax Changes

#### Flexible Indentation

The indentation of Sass documents is now flexible. The first indent
that is detected will determine the indentation style for that
document. Tabs and spaces may never be mixed, but within a document,
you may choose to use tabs or a flexible number of spaces.

#### Multiline Sass Comments

Sass Comments (//) will now comment out whatever is indented beneath
them. Previously they were single line when used at the top level of a
document. Upgrading to the latest stable version will give you
deprecation warnings if you have silent comments with indentation
underneath them.

#### Mixin Arguments

Sass Mixins now accept any number of arguments. To define a mixin with
arguments, specify the arguments as a comma-delimited list of
variables like so:

    =my-mixin(!arg1, !arg2, !arg3)

As before, the definition of the mixin is indented below the mixin
declaration. The variables declared in the argument list may be used
and will be bound to the values passed to the mixin when it is
invoked.  Trailing arguments may have default values as part of the
declaration:

    =my-mixin(!arg1, !arg2 = 1px, !arg3 = blue)

In the example above, the mixin may be invoked by passing 1, 2 or 3
arguments to it. A similar syntax is used to invoke a mixin that
accepts arguments:

    div.foo
      +my-mixin(1em, 3px)

When a mixin has no required arguments, the parenthesis are optional.

The default values for mixin arguments are evaluated in the global
context at the time when the mixin is invoked, they may also reference
the previous arguments in the declaration. For example:

    !default_width = 30px
    =my-fancy-mixin(!width = !default_width, !height = !width)
      width= !width
      height= !height

    .default-box
      +my-fancy-mixin

    .square-box
      +my-fancy-mixin(50px)

    .rectangle-box
      +my-fancy-mixin(25px, 75px)

    !default_width = 10px
    .small-default-box
      +my-fancy-mixin


compiles to:

    .default-box {
      width: 30px;
      height: 30px; }

    .square-box {
      width: 50px;
      height: 50px; }

    .rectangle-box {
      width: 25px;
      height: 75px; }

    .small-default-box {
      width: 10px;
      height: 10px; }


### Sass, Interactive

The sass command line option -i now allows you to quickly and
interactively experiment with SassScript expressions. The value of the
expression you enter will be printed out after each line. Example:

    $ sass -i
    >> 5px
    5px
    >> 5px + 10px
    15px
    >> !five_pixels = 5px
    5px
    >> !five_pixels + 10px
    15px

### SassScript

The features of SassScript have been greatly enhanced with new control
directives, new fundamental data types, and variable scoping.

#### New Data Types

SassScript now has four fundamental data types:

1. Number
2. String
3. Boolean (New in 2.2)
4. Colors

#### More Flexible Numbers

Like JavaScript, SassScript numbers can now change between floating
point and integers. No explicit casting or decimal syntax is
required. When a number is emitted into a CSS file it will be rounded
to the nearest thousandth, however the internal representation
maintains much higher precision.

#### Improved Handling of Units

While Sass has long supported numbers with units, it now has a much
deeper understanding of them. The following are examples of legal
numbers in SassScript:

    0, 1000, 6%, -2px, 5pc, 20em, or 2foo.

Numbers of the same unit may always be added and subtracted. Numbers
that have units that Sass understands and finds comparable, can be
combined, taking the unit of the first number. Numbers that have
non-comparable units may not be added nor subtracted -- any attempt to
do so will cause an error. However, a unitless number takes on the
unit of the other number during a mathematical operation. For example:

    >> 3mm + 4cm
    43mm
    >> 4cm + 3mm
    4.3cm
    >> 3cm + 2in
    8.08cm
    >> 5foo + 6foo
    11foo
    >> 4% + 5px
    SyntaxError: Incompatible units: 'px' and '%'.
    >> 5 + 10px
    15px

Sass allows compound units to be stored in any intermediate form, but
will raise an error if you try to emit a compound unit into your css
file.

    >> !em_ratio = 1em / 16px
    0.063em/px
    >> !em_ratio * 32px
    2em
    >> !em_ratio * 40px
    2.5em

#### Colors

A color value can be declared using a color name, hexadecimal,
shorthand hexadecimal, the rgb function, or the hsl function. When
outputting a color into css, the color name is used, if any, otherwise
it is emitted as hexadecimal value. Examples:

    > #fff
    white
    >> white
    white
    >> #FFFFFF
    white
    >> hsl(180, 100, 100)
    white
    >> rgb(255, 255, 255)
    white
    >> #AAA
    #aaaaaa

Math on color objects is performed piecewise on the rgb
components. However, these operations rarely have meaning in the
design domain (mostly they make sense for gray-scale colors).

    >> #aaa + #123
    #bbccdd
    >> #333 * 2
    #666666

#### Booleans

Boolean objects can be created by comparison operators or via the
`true` and `false` keywords.  Booleans can be combined using the
`and`, `or`, and `not` keywords.

    >> true
    true
    >> true and false
    false
    >> 5 < 10
    true
    >> not (5 < 10)
    false
    >> not (5 < 10) or not (10 < 5)
    true
    >> 30mm == 3cm
    true
    >> 1px == 1em
    false

#### Strings

Unicode escapes are now allowed within SassScript strings.

### Control Directives

New directives provide branching and looping within a sass stylesheet
based on SassScript expressions. See the [Sass
Reference](SASS_REFERENCE.md.html#control_directives) for complete
details.

#### @for

The `@for` directive loops over a set of numbers in sequence, defining
the current number into the variable specified for each loop. The
`through` keyword means that the last iteration will include the
number, the `to` keyword means that it will stop just before that
number.

    @for !x from 1px through 5px
      .border-#{!x}
        border-width= !x

compiles to:

    .border-1px {
      border-width: 1px; }

    .border-2px {
      border-width: 2px; }

    .border-3px {
      border-width: 3px; }

    .border-4px {
      border-width: 4px; }

    .border-5px {
      border-width: 5px; }

#### @if / @else if / @else

The branching directives `@if`, `@else if`, and `@else` let you select
between several branches of sass to be emitted, based on the result of
a SassScript expression. Example:

    !type = "monster"
    p
      @if !type == "ocean"
        color: blue
      @else if !type == "matador"
        color: red
      @else if !type == "monster"
        color: green
      @else
        color: black

is compiled to:

    p {
      color: green; }

#### @while

The `@while` directive lets you iterate until a condition is
met. Example:

    !i = 6
    @while !i > 0
      .item-#{!i}
        width = 2em * !i
      !i = !i - 2

is compiled to:

    .item-6 {
      width: 12em; }

    .item-4 {
      width: 8em; }

    .item-2 {
      width: 4em; }

### Variable Scoping

The term "constant" has been renamed to "variable." Variables can be
declared at any scope (a.k.a. nesting level) and they will only be
visible to the code until the next outdent. However, if a variable is
already defined in a higher level scope, setting it will overwrite the
value stored previously.

In this code, the `!local_var` variable is scoped and hidden from
other higher level scopes or sibling scopes:

    .foo
      .bar
        !local_var = 1px
        width= !local_var
      .baz
        // this will raise an undefined variable error.
        width= !local_var
      // as will this
      width= !local_var

In this example, since the `!global_var` variable is first declared at
a higher scope, it is shared among all lower scopes:

    !global_var = 1px
    .foo
      .bar
        !global_var = 2px
        width= !global_var
      .baz
        width= !global_var
      width= !global_var

compiles to:

    .foo {
      width: 2px; }
      .foo .bar {
        width: 2px; }
      .foo .baz {
        width: 2px; }


### Interpolation

Interpolation has been added. This allows SassScript to be used to
create dynamic properties and selectors.  It also cleans up some uses
of dynamic values when dealing with compound properties. Using
interpolation, the result of a SassScript expression can be placed
anywhere:

    !x = 1
    !d = 3
    !property = "border"
    div.#{!property}
      #{!property}: #{!x + !d}px solid
      #{!property}-color: blue

is compiled to:

    div.border {
      border: 4px solid;
      border-color: blue; }

### Sass Functions

SassScript defines some useful functions that are called using the
normal CSS function syntax:

    p
      color = hsl(0, 100%, 50%)

is compiled to:

    #main {
      color: #ff0000; }

The following functions are provided: `hsl`, `percentage`, `round`,
`ceil`, `floor`, and `abs`.  You can define additional functions in
ruby.

See {Sass::Script::Functions} for more information.


### New Options

#### `:line_comments`

To aid in debugging, You may set the `:line_comments` option to
`true`. This will cause the sass engine to insert a comment before
each selector saying where that selector was defined in your sass
code.

#### `:template_location`

The {Sass::Plugin} `:template_location` option now accepts a hash of
sass paths to corresponding css paths. Please be aware that it is
possible to import sass files between these separate locations -- they
are not isolated from each other.

### Miscellaneous Features

#### `@debug` Directive

The `@debug` directive accepts a SassScript expression and emits the
value of that expression to the terminal (stderr).

Example:

    @debug 1px + 2px

During compilation the following will be printed:

    Line 1 DEBUG: 3px

#### Ruby 1.9 Support

Sass now fully supports Ruby 1.9.1.

#### Sass Cache

By default, Sass caches compiled templates and
[partials](SASS_REFERENCE.md.html#partials).  This dramatically speeds
up re-compilation of large collections of Sass files, and works best
if the Sass templates are split up into separate files that are all
[`@import`](SASS_REFERENCE.md.html#import)ed into one large file.

Without a framework, Sass puts the cached templates in the
`.sass-cache` directory.  In Rails and Merb, they go in
`tmp/sass-cache`.  The directory can be customized with the
[`:cache_location`](#cache_location-option) option.  If you don't want
Sass to use caching at all, set the [`:cache`](#cache-option) option
to `false`.<|MERGE_RESOLUTION|>--- conflicted
+++ resolved
@@ -5,12 +5,10 @@
 
 ## 3.3.7 (Unreleased)
 
-<<<<<<< HEAD
 * Properly set the default `Sass::Plugin` options in Rails 3.0.
-=======
+
 * Fix a few cases where source ranges were being computed incorrectly for
   SassScript expressions.
->>>>>>> 28337754
 
 ## 3.3.6 (25 April 2014)
 
