# Sass Changelog

* Table of contents
{:toc}

<<<<<<< HEAD
## 3.3.0 (Unreleased)

### Backwards Incompatibilities -- Must Read!

* Sass will now throw an error when `@extend` is used to extend a selector
  outside the `@media` context of the extending selector. This means the
  following will be an error:

      @media screen {
        .foo { @extend .bar; }
      }
      .bar { color: blue; }

* Sass will now throw an error when an `@extend` that has no effect is used. The
  `!optional` flag may be used to avoid this behavior for a single `@extend`.

* Sass will now throw an error when it encounters a single `@import` statement
  that tries to import more than one file. For example, if you have `@import
  "screen"` and both `screen.scss` and `_screen.scss` exist, a warning will be
  printed.

* `Sass::Compiler.on_updating_stylesheet` has been removed.

* `Sass::Plugin.options=` has been removed.

* `Sass::Script::Number::PRECISION` has been removed.

## 3.2.5 (Unreleased)
=======
## 3.2.5
>>>>>>> f2ff5d2d

* Fix a bug where bogus `@extend` warnings were being generated.

* Fix an `@import` bug on Windows. Thanks to [Darryl
  Miles](https://github.com/dlmiles).

* Ruby 2.0.0-preview compatibility. Thanks to [Eric
  Saxby](http://www.livinginthepast.org/).

* Fix incorrect line numbering when using DOS line endings with the indented
  syntax.

## 3.2.4

* Fix imports from `.jar` files in JRuby. Thanks to [Alex
  Hvostov](https://github.com/argv-minus-one).

* Allow comments within `@import` statements in SCSS.

* Fix a parsing performance bug where long decimals would occasionally take many
  minutes to parse.

## 3.2.3

* `sass --watch` no longer crashs when a file in a watched directory is deleted.

* Allow `@extend` within bubbling nodes such as `@media`.

* Fix various JRuby incompatibilities and test failures.

* Work around a performance bug that arises from using `@extend` with
  deeply-nested selectors.

## 3.2.2

* Add a `--poll` option to force `sass --watch` to use the polling backend to
  [Listen](https://github.com/guard/listen).

* Fix some error reporting bugs related to `@import`.

* Treat [protocol-relative URLs][pru] in `@import`s as static URLs, just like
  `http` and `https` URLs.

* Improve the error message for misplaced simple selectors.

* Fix an option-handling bug that was causing errors with the Compass URL
  helpers.

* Fix a performance issue with `@import` that only appears when
  ActiveSupport is loaded.

* Fix flushing of actions to stdout. Thanks to [Russell Davis]
  (http://github.com/russelldavis).

* Fix the documentation for the `max()` function.

* Fix a `@media` parsing bug.

[pru]: http://paulirish.com/2010/the-protocol-relative-url/

### Deprecations -- Must Read!

* Sass will now print a warning when it encounters a single `@import` statement
  that tries to import more than one file. For example, if you have `@import
  "screen"` and both `screen.scss` and `_screen.scss` exist, a warning will be
  printed. This will become an error in future versions of Sass.

## 3.2.1 (15 August 2012)

* Fix a buggy interaction with Pow and Capybara that caused `EOFError`s.

## 3.2.0 (10 August 2012)

### `@content`

A mixin include can now accept a block of content ({file:SASS_REFERENCE.md#mixin-content Reference Documentation}).
The style block will be passed to the mixin and can be placed at the point @content is used. E.g.:

    @mixin iphone {
      @media only screen and (max-width: 480px) {
        @content;
      }
    }

    @include iphone {
      body { color: red }
    }

Or in `.sass` syntax:

    =iphone
      @media only screen and (max-width: 480px)
        @content

    +iphone
      body
        color: red

Produces:

    @media only screen and (max-width: 480px) {
      body { color: red }
    }

Note that the contents passed to the mixin are evaluated in the scope they are used,
not the scope of the mixin. {file:SASS_REFERENCE.md#variable_scope_and_content_blocks More on variable scoping.}

### Placeholder Selectors: `%foo`

Sass supports a new, special type of selector called a "placeholder selector".
These look like class and id selectors, except the `#` or `.` is replaced by `%`.
They're meant to be used with the {file:SASS_REFERENCE.md#extend `@extend` directive},
when you want to write styles to be extended
but you don't want the base styles to appear in the CSS.

On its own, a placeholder selector just causes a ruleset not to be rendered.
For example:

    // This ruleset won't be rendered on its own.
    #context a%extreme {
      color: blue;
      font-weight: bold;
      font-size: 2em;
    }

However, placeholder selectors can be extended, just like classes and ids.
The extended selectors will be generated, but the base placeholder selector will not.
For example:

    .notice { @extend %extreme; }

Is compiled to:

    #context a.notice {
      color: blue;
      font-weight: bold;
      font-size: 2em;
    }

### Variable Arguments

Mixins and functions now both support variable arguments. When defining a mixin
or function, you can add `...` after the final argument to have it accept an
unbounded number of arguments and package them into a list. When calling a mixin
or function, you can add `...` to expand the final argument (if it's a list) so
that each value is passed as a separate argument. For example:

    @mixin box-shadow($shadows...) {
      // $shadows is a list of all arguments passed to box-shadow
      -moz-box-shadow: $shadows;
      -webkit-box-shadow: $shadows;
      box-shadow: $shadows;      
    }

    // This is the same as "@include spacing(1, 2, 3);"
    $values: 1, 2, 3;
    @include spacing($values...);

Finally, if a variable argument list is passed directly on to another mixin or
function, it will also pass along any keyword arguments. This means that you can
wrap a pre-existing mixin or function and add new functionality without changing
the call signature.

### Directive Interpolation

`#{}` interpolation is now allowed in all plain CSS directives
(such as `@font-face`, `@keyframes`, and of course `@media`).

In addition, `@media` gets some special treatment.
In addition to allowing `#{}` interpolation,
expressions may be used directly in media feature queries.
This means that you can write e.g.:

    $media: screen;
    $feature: -webkit-min-device-pixel-ratio;
    $value: 1.5;

    @media #{$media} and ($feature: $value) {
      ...
    }

This is intended to allow authors to easily write mixins
that make use of `@media` and other directives dynamically.

### Smaller Improvements

* Mixins and functions may now be defined in a nested context, for example
  within `@media` rules. This also allows files containing them to be imported
  in such contexts.

* Previously, only the `:-moz-any` selector was supported; this has been
  expanded to support any vendor prefix, as well as the plain `:any` selector.

* All proposed [CSS4 selectors](http://dev.w3.org/csswg/selectors4/) are now
  supported, including reference selectors (e.g. `.foo /attr/ .bar`) and subject
  selectors (e.g. `.foo!`).

* Sass now supports a global list of load paths, accessible via
  {Sass.load_paths}. This allows plugins and libraries to easily register their
  Sass files such that they're accessible to all {Sass::Engine} instances.

* `Sass.load_paths` is initialized to the value of the `SASS_PATH`environment
  variable. This variable should contain a colon-separated list of load paths
  (semicolon-separated on Windows).

* In certain cases, redundant selectors used to be created as a result of a
  single rule having multiple `@extend`s. That redundancy has been eliminated.

* Redundant selectors were also sometimes created by nested selectors
  using `@extend`. That redundancy has been eliminated as well.

* There is now much more comprehensive support for using `@extend` alongside
  CSS3 selector combinators (`+`, `~`, and `>`). These combinators will now be
  merged as much as possible.

* The full set of [extended color keywords](http://www.w3.org/TR/css3-color/#svg-color)
  are now supported by Sass. They may be used to refer to color objects, and
  colors will render using those color names when appropriate.

* Sass 3.2 adds the \{Sass::Script::Functions#ie_hex_str `ie-hex-str`} function
  which returns a hex string for a color suitable for use with IE filters.

* Sass 3.2 adds the \{Sass::Script::Functions#min `min`} and
  \{Sass::Script::Functions#max `max`} functions, which return the minimum and
  maximum of several values.

* Sass functions are now more strict about how keyword arguments can be passed.

* Decimal numbers now default to five digits of precision after the decimal
  point.

* The \{Sass::Script::Functions::EvaluationContext.options options hash}
  available to Sass functions now contains the filename of the file that the
  function was executed in, rather than the top-level file.

### Backwards Incompatibilities -- Must Read!

#### `@extend` Warnings

Any `@extend` that doesn't match any selectors in the document will now print a
warning. These warnings will become errors in future versions of Sass. This will
help protect against typos and make it clearer why broken styles aren't working.
For example:

    h1.notice {color: red}
    a.important {@extend .notice}

This will print a warning, since the only use of `.notice` can't be merged with
`a`.

You can declare that you don't want warnings for a specific `@extend` by using
the `!optional` flag. For example:

    h1.notice {color: red}
    a.important {@extend .notice !optional}

This will not print a warning.

#### Smaller Incompatibilities

* Parent selectors followed immediately by identifiers (e.g. `&foo`)
  are fully disallowed.
  They were deprecated in 3.1.8.

* `#{}` interpolation is now allowed in all comments.

* The `!` flag may not be used with `//` comments (e.g. `//!`).

* `#{}` interpolation is now disallowed in all `@import` statements
  except for those using `url()`.

* `sass-convert` no longer supports converting files from LessCSS.

## 3.1.21 (10 August 2012)

* Preserve single-line comments that are embedded within multi-line comments.
* Preserve newlines in nested selectors when those selectors are used multiple
  times in the same document.
* Allow tests to be run without the `LANG` environment variable set.
* Update the bundled version of [Listen](https://github.com/guard/listen) to
  0.4.7.
* Sass will now convert `px` to other absolute units using the
  conversion ratio of `96px == 1in` as dictated by the
  [CSS Spec](http://www.w3.org/TR/CSS21/syndata.html#length-units)

## 3.1.20

* Don't crash if a UTF encoding isn't found. Thanks to [Andrew
  Garbutt](http://github.com/techsplicer).
* Properly watch files recursively with `sass --watch`. Thanks to [Sébastien
  Tisserant](https://github.com/sebweaver).
* Fix the documentation for the \{Sass::Script::Functions#append append()}
  function.
* Support the `saturate()`, `opacity()`, and `invert()` functions when used as
  in the [Filter Effects][filter] spec.
* Support MacRuby. Thanks to [Will Glynn](http://github.com/delta407).

[filter]: https://dvcs.w3.org/hg/FXTF/raw-file/tip/filters/index.html

## 3.1.19

* Fix an `uninitialized constant Sass::Exec::Sass::Util` error when using the
  command-line tool.
* Allow `@extend` within directives such as `@media` as long as it only extends
  selectors that are within the same directive.

## 3.1.18

* Ruby 2.0 compatibility. Thanks to [Jeremy
  Kemper](https://github.com/jeremy).

### Deprecations -- Must Read!

* Deprecate the use of `@extend` within directives such as `@media`. This has
  never worked correctly, and now it's officially deprecated. It will be an
  error in 3.2.

## 3.1.17

* Don't crash when calling `#inspect` on an internal Sass tree object in Ruby
  1.9.
* Fix some bugs in `sass --watch` introduced in 3.1.16. Thanks to [Maher
  Sallam](https://github.com/Maher4Ever).
* Support bare interpolation in the value portion of attribute
  selectors (e.g. `[name=#{$value}]`).
* Support keyword arguments for the `invert()` function.
* Handle backslash-separated paths better on Windows.
* Fix `rake install` on Ruby 1.9.
* Properly convert nested `@if` statements with `sass-convert`.

## 3.1.16

* Fix some bugs in `sass-convert` selector parsing when converting from CSS.
* Substantially improve compilation performance on Ruby 1.8.
* Support the `@-moz-document` directive's non-standard `url-prefix` and
  `domain` function syntax.
* Support the [`@supports` directive](http://www.w3.org/TR/css3-conditional/#at-supports).
* Fix a performance issue when using `/*! */` comments with the Rails asset
  pipeline.
* Support `-moz-element`.
* Properly handle empty lists in `sass-convert`.
* Move from [FSSM](https://github.com/ttilley/fssm) to
  [Listen](https://github.com/guard/listen) for file-system monitoring.

## 3.1.15

* Support extending multiple comma-separated selectors (e.g. `@extend .foo, .bar`).
  This is just a terser way to write multiple `@extend`s
  (e.g. `@extend .foo; @extend .bar`).
  This wasn't previously intended to work, but it did in the indented syntax only.
* Avoid more stack overflows when there are import loops in files.
* Update the bundled [FSSM](https://github.com/ttilley/fssm) to version 0.2.8.1.
* Make the `grayscale` function work with `-webkit-filter`.
* Provide a better error message for selectors beginning with `/`
  in the indented syntax.
* Flush standard output after printing notifications in `sass --watch`.
* Fix variable definitions in the REPL.

## 3.1.14

* Fix a typo that was causing crashes on Ruby 1.9.

## 3.1.13

* Fix a smattering of subtle bugs that would crop up when using multibyte
  character sets.
* Fix a bug when using `@extend` with selectors containing newlines.
* Make boolean operators short-circuit.
* Remove unnecessary whitespace in selectors in `:compressed` mode.
* Don't output debug info within non-`@media` directives.
* Make sure `:after` and `:before` selectors end up on the end of
  selectors resulting from `@extend`.
* Fix a bug when using imports containing invalid path characters on Windows.
* Bubble CSS `@import` statements to the top of stylesheets.

## 3.1.12

* Compatibility with the `mathn` library
  (thanks to [Thomas Walpole](https://github.com/twalpole)).
* Fix some infinite loops with mixins that were previously uncaught.
* Catch infinite `@import` loops.
* Fix a deprecation warning in `sass --update` and `--watch`
  (thanks to [Marcel Köppen](https://github.com/Marzelpan)).
* Don't make `$important` a special pre-initialized variable.
* Fix exponential parsing time of certain complex property values and selectors.
* Properly merge `@media` directives with comma-separated queries.
  E.g. `@media foo, bar { @media baz { ... } }` now becomes
  `@media foo and baz, bar and baz { ... }`.

## 3.1.11

* Allow control directives (such as `@if`) to be nested beneath properties.
* Allow property names to begin with a hyphen followed by interpolation (e.g. `-#{...}`).
* Fix a parsing error with interpolation in comma-separated lists.
* Make `--cache-store` with with `--update`.
* Properly report `ArgumentError`s that occur within user-defined functions.
* Don't crash on JRuby if the underlying Java doesn't support every Unicode encoding.
* Add new `updated_stylesheet` callback, which is run after each stylesheet has
  been successfully compiled. Thanks to [Christian Peters](https://github.com/ChristianPeters).
* Allow absolute paths to be used in an importer with a different root.
* Don't destructively modify the options when running `Sass::Plugin.force_update`.
* Prevent Regexp buffer overflows when parsing long strings
  (thanks to [Agworld](https://github.com/Agworld).

### Deprecations -- Must Read!

* The `updating_stylesheet` is deprecated and will be removed in a
  future release. Use the new `updated_stylesheet` callback instead.

## 3.1.10

* Fix another aspect of the 3.1.8 regression relating to `+`.

## 3.1.9

* Fix a regression in 3.1.8 that broke the `+` combinator in selectors.

* Deprecate the loud-comment flag when used with silent comments (e.g. `//!`).
  Using it with multi-line comments (e.g. `/*!`) still works.

## 3.1.8

* Deprecate parent selectors followed immediately by identifiers (e.g. `&foo`).
  This should never have worked, since it violates the rule
  of `&` only being usable where an element selector would.

* Add a `--force` option to the `sass` executable which makes `--update`
  always compile all stylesheets, even if the CSS is newer.

* Disallow semicolons at the end of `@import` directives in the indented syntax.

* Don't error out when being used as a library without requiring `fileutil`.

* Don't crash when Compass-style sprite imports are used with `StalenessChecker`
  (thanks to [Matthias Bauer](https://github.com/moeffju)).

* The numeric precision of numbers in Sass can now be set using the
  `--precision` option to the command line. Additionally, the default
  number of digits of precision in Sass output can now be
  changed by setting `Sass::Script::Number.precision` to an integer
  (defaults to 3). Since this value can now be changed, the `PRECISION`
  constant in `Sass::Script::Number` has been deprecated. In the unlikely
  event that you were using it in your code, you should now use
   `Sass::Script::Number.precision_factor` instead.

* Don't crash when running `sass-convert` with selectors with two commas in a row.

* Explicitly require Ruby >= 1.8.7 (thanks [Eric Mason](https://github.com/ericmason)).

* Properly validate the nesting of elements in imported stylesheets.

* Properly compile files in parent directories with `--watch` and `--update`.

* Properly null out options in mixin definitions before caching them. This fixes
  a caching bug that has been plaguing some Rails 3.1 users.

## 3.1.7

* Don't crash when doing certain operations with `@function`s.

## 3.1.6

* The option `:trace_selectors` can now be used to emit a full trace
  before each selector. This can be helpful for in-browser debugging of
  stylesheet imports and mixin includes. This option supersedes the
  `:line_comments` option and is superseded by the `:debug_info`
  option.

* Fix a bug where long `@if`/`@else` chains would cause exponential slowdown
  under some circumstances.

## 3.1.5

* Updated the vendored FSSM version, which will avoid segfaults on OS
  X Lion when using `--watch`.

## 3.1.4

* Sass no longer unnecessarily caches the sass options hash.
  This allows objects that cannot be marshaled to be placed into the
  options hash.

## 3.1.3

* Sass now logs message thru a logger object which can be changed to
  provide integration with other frameworks' logging infrastructure.


## 3.1.2

* Fix some issues that were breaking Sass when running within Rubinius.
* Fix some issues that were affecting Rails 3.1 integration.
* New function `zip` allows several lists to be combined into one
  list of lists. For example:
  `zip(1px 1px 3px, solid dashed solid, red green blue)` becomes
  `1px solid red, 1px dashed green, 3px solid blue`
* New function `index` returns the list index of a value
  within a list. For example: `index(1px solid red, solid)`
  returns `2`. When the value is not found `false` is returned.

## 3.1.1

* Make sure `Sass::Plugin` is loaded at the correct time in Rails 3.

## 3.1.0

* Add an {Sass::Script::Functions#invert `invert` function} that takes the inverse of colors.

* A new sass function called `if` can be used to emit one of two values
  based on the truth value of the first argument.
  For example, `if(true, 1px, 2px)` returns `1px` and `if(false, 1px, 2px)` returns `2px`.

* Compass users can now use the `--compass` flag
  to make the Compass libraries available for import.
  This will also load the Compass project configuration
  if run from the project root.

* Many performance optimizations have been made by [thedarkone](http://github.com/thedarkone).

* Allow selectors to contain extra commas to make them easier to modify.
  Extra commas will be removed when the selectors are converted to CSS.

* `@import` may now be used within CSS or `@media` rules.
  The imported file will be treated as though it were nested within the rule.
  Files with mixins may not be imported in nested contexts.

* If a comment starts with `!`, that comment will now be interpolated
  (`#{...}` will be replaced with the resulting value of the expression
  inside) and the comment will always be printed out in the generated CSS
  file -- even with compressed output. This is useful for adding copyright
  notices to your stylesheets.

* A new executable named `scss` is now available. It is exactly like the
  `sass` executable except it defaults to assuming input is in the SCSS syntax.
  Both programs will use the source file's extension to determine the syntax where
  possible.

### Sass-based Functions

While it has always been possible to add functions to Sass with Ruby, this release adds the ability to define new functions within Sass files directly.
For example:

    $grid-width: 40px;
    $gutter-width: 10px;

    @function grid-width($n) {
      @return $n * $grid-width + ($n - 1) * $gutter-width;
    }

    #sidebar { width: grid-width(5); }

Becomes:

    #sidebar {
      width: 240px; }

### Keyword Arguments

Both mixins and Sass functions now support the ability to pass in keyword arguments.
For example, with mixins:

    @mixin border-radius($value, $moz: true, $webkit: true, $css3: true) {
      @if $moz { -moz-border-radius: $value }
      @if $webkit { -webkit-border-radius: $value }
      @if $css3 { border-radius: $value }
    }

    @include border-radius(10px, $webkit: false);

And with functions:

    p {
      color: hsl($hue: 180, $saturation: 78%, $lightness: 57%);
    }

Keyword arguments are of the form `$name: value` and come after normal arguments.
They can be used for either optional or required arguments.
For mixins, the names are the same as the argument names for the mixins.
For functions, the names are defined along with the functions.
The argument names for the built-in functions are listed
{Sass::Script::Functions in the function documentation}.

Sass functions defined in Ruby can use the {Sass::Script::Functions.declare} method
to declare the names of the arguments they take.

#### New Keyword Functions

The new keyword argument functionality enables new Sass color functions
that use keywords to encompass a large amount of functionality in one function.

* The {Sass::Script::Functions#adjust_color adjust-color} function works like the old
  `lighten`, `saturate`, and `adjust-hue` methods.
  It increases and/or decreases the values of a color's properties by fixed amounts.
  For example, `adjust-color($color, $lightness: 10%)` is the same as `lighten($color, 10%)`:
  it returns `$color` with its lightness increased by 10%.

* The {Sass::Script::Functions#scale_color scale_color} function
  is similar to {Sass::Script::Functions#adjust adjust},
  but instead of increasing and/or decreasing a color's properties by fixed amounts,
  it scales them fluidly by percentages.
  The closer the percentage is to 100% (or -100%),
  the closer the new property value will be to its maximum (or minimum).
  For example, `scale-color(hsl(120, 70, 80), $lightness: 50%)`
  will change the lightness from 80% to 90%,
  because 90% is halfway between 80% and 100%.
  Similarly, `scale-color(hsl(120, 70, 50), $lightness: 50%)`
  will change the lightness from 50% to 75%.

* The {Sass::Script::Functions#change_color change-color} function simply changes a color's properties
  regardless of their old values.
  For example `change-color($color, $lightness: 10%)` returns `$color` with 10% lightness,
  and `change-color($color, $alpha: 0.7)` returns color with opacity 0.7.

Each keyword function accepts `$hue`, `$saturation`, `$value`,
`$red`, `$green`, `$blue`, and `$alpha` keywords,
with the exception of `scale-color()` which doesn't accept `$hue`.
These keywords modify the respective properties of the given color.

Each keyword function can modify multiple properties at once.
For example, `adjust-color($color, $lightness: 15%, $saturation: -10%)`
both lightens and desaturates `$color`.
HSL properties cannot be modified at the same time as RGB properties, though.

### Lists

Lists are now a first-class data type in Sass,
alongside strings, numbers, colors, and booleans.
They can be assigned to variables, passed to mixins,
and used in CSS declarations.
Just like the other data types (except booleans),
Sass lists look just like their CSS counterparts.
They can be separated either by spaces (e.g. `1px 2px 0 10px`)
or by commas (e.g. `Helvetica, Arial, sans-serif`).
In addition, individual values count as single-item lists.

Lists won't behave any differently in Sass 3.1 than they did in 3.0.
However, you can now do more with them using the new [list functions](Sass/Script/Functions.html#list-functions):

* The {Sass::Script::Functions#nth `nth($list, $n)` function} returns the nth item in a list.
  For example, `nth(1px 2px 10px, 2)` returns the second item, `2px`.
  Note that lists in Sass start at 1, not at 0 like they do in some other languages.

* The {Sass::Script::Functions#join `join($list1, $list2)` function}
  joins together two lists into one.
  For example, `join(1px 2px, 10px 5px)` returns `1px 2px 10px 5px`.

* The {Sass::Script::Functions#append `append($list, $val)` function}
  appends values to the end of a list.
  For example, `append(1px 2px, 10px)` returns `1px 2px 10px`.

* The {Sass::Script::Functions#join `length($list)` function}
  returns the length of a list.
  For example, `length(1px 2px 10px 5px)` returns `4`.

For more details about lists see {file:SASS_REFERENCE.md#lists the reference}.

#### `@each`

There's also a new directive that makes use of lists.
The {file:SASS_REFERENCE.md#each-directive `@each` directive} assigns a variable to each item in a list in turn,
like `@for` does for numbers.
This is useful for writing a bunch of similar styles
without having to go to the trouble of creating a mixin.
For example:

    @each $animal in puma, sea-slug, egret, salamander {
      .#{$animal}-icon {
        background-image: url('/images/#{$animal}.png');
      }
    }

is compiled to:

    .puma-icon {
      background-image: url('/images/puma.png'); }
    .sea-slug-icon {
      background-image: url('/images/sea-slug.png'); }
    .egret-icon {
      background-image: url('/images/egret.png'); }
    .salamander-icon {
      background-image: url('/images/salamander.png'); }

### `@media` Bubbling

Modern stylesheets often use `@media` rules to target styles
at certain sorts of devices, screen resolutions, or even orientations.
They're also useful for print and aural styling.
Unfortunately, it's annoying and repetitive to break the flow of a stylesheet
and add a `@media` rule containing selectors you've already written
just to tweak the style a little.

Thus, Sass 3.1 now allows you to nest `@media` rules within selectors.
It will automatically bubble them up to the top level,
putting all the selectors on the way inside the rule.
For example:

    .sidebar {
      width: 300px;
      @media screen and (orientation: landscape) {
        width: 500px;
      }
    }

is compiled to:

    .sidebar {
      width: 300px;
    }
    @media screen and (orientation: landscape) {
      .sidebar {
        width: 500px;
      }
    }

You can also nest `@media` directives within one another.
The queries will then be combined using the `and` operator.
For example:

    @media screen {
      .sidebar {
        @media (orientation: landscape) {
          width: 500px;
        }
      }
    }

is compiled to:

    @media screen and (orientation: landscape) {
      .sidebar {
        width: 500px;
      }
    }

### Nested `@import`

The `@import` statement can now be nested within other structures
such as CSS rules and `@media` rules. For example:

    @media print {
      @import "print";
    }

This imports `print.scss` and places all rules so imported within the `@media print` block.
This makes it easier to create stylesheets for specific media or sections of the document
and distributing those stylesheets across multiple files.

### Backwards Incompatibilities -- Must Read!

* When `@import` is given a path without `.sass`, `.scss`, or `.css` extension,
  and no file exists at that path, it will now throw an error.
  The old behavior of becoming a plain-CSS `@import` was deprecated
  and has now been removed.

* Get rid of the `--rails` flag for the `sass` executable.
  This flag hasn't been necessary since Rails 2.0.
  Existing Rails 2.0 installations will continue to work.

* Removed deprecated support for ! prefixed variables. Use $ to prefix variables now.

* Removed the deprecated css2sass executable. Use sass-convert now.

* Removed support for the equals operator in variable assignment. Use : now.

* Removed the sass2 mode from sass-convert. Users who have to migrate from sass2
  should install Sass 3.0 and quiet all deprecation warnings before installing Sass 3.1.

### Sass Internals

* It is now possible to define a custom importer that can be used to find imports using different import semantics than the default filesystem importer that Sass provides. For instance, you can use this to generate imports on the fly, look them up from a database, or implement different file naming conventions. See the {Sass::Importers::Base Importer Base class} for more information.

* It is now possible to define a custom cache store to allow for efficient caching of Sass files using alternative cache stores like memcached in environments where a writable filesystem is not available or where the cache need to be shared across many servers for dynamically generated stylesheet environments. See the {Sass::CacheStores::Base CacheStore Base class} for more information.

## 3.0.26 (Unreleased)

* Fix a performance bug in large SCSS stylesheets with many nested selectors.
  This should dramatically decrease compilation time of such stylesheets.

* Upgrade the bundled FSSM to version 0.2.3.
  This means `sass --watch` will work out of the box with Rubinius.

## 3.0.25

[Tagged on GitHub](http://github.com/nex3/sass/commit/3.0.25).

* When displaying a Sass error in an imported stylesheet,
  use the imported stylesheet's contents rather than the top-level stylesheet.

* Fix a bug that caused some lines with non-ASCII characters to be ignored in Ruby 1.8.

* Fix a bug where boolean operators (`and`, `or`, and `not`) wouldn't work at the end of a line
  in a multiline SassScript expression.

* When using `sass --update`, only update individual files when they've changed.

## 3.0.24

[Tagged on GitHub](http://github.com/nex3/sass/commit/3.0.24).

* Raise an error when `@else` appears without an `@if` in SCSS.

* Fix some cases where `@if` rules were causing the line numbers in error reports
  to become incorrect.

## 3.0.23

[Tagged on GitHub](http://github.com/nex3/sass/commit/3.0.23).

* Fix the error message for unloadable modules when running the executables under Ruby 1.9.2.

### `@charset` Change

The behavior of `@charset` has changed in version 3.0.23
in order to work around a bug in Safari,
where `@charset` declarations placed anywhere other than the beginning of the document
cause some CSS rules to be ignored.
This change also makes `@charset`s in imported files behave in a more useful way.

#### Ruby 1.9

When using Ruby 1.9, which keeps track of the character encoding of the Sass document internally,
`@charset` directive in the Sass stylesheet and any stylesheets it imports
are no longer directly output to the generated CSS.
They're still used for determining the encoding of the input and output stylesheets,
but they aren't rendered in the same way other directives are.

Instead, Sass adds a single `@charset` directive at the beginning of the output stylesheet
if necessary, whether or not the input stylesheet had a `@charset` directive.
It will add this directive if and only if the output stylesheet contains non-ASCII characters.
By default, the declared charset will be UTF-8,
but if the Sass stylesheet declares a different charset then that will be used instead if possible.

One important consequence of this scheme is that it's possible for a Sass file
to import partials with different encodings (e.g. one encoded as UTF-8 and one as IBM866).
The output will then be UTF-8, unless the importing stylesheet
declares a different charset.

#### Ruby 1.8

Ruby 1.8 doesn't have good support for encodings, so it uses a simpler but less accurate
scheme for figuring out what `@charset` declaration to use for the output stylesheet.
It just takes the first `@charset` declaration to appear in the stylesheet
or any of its imports and moves it to the beginning of the document.
This means that under Ruby 1.8 it's *not* safe to import files with different encodings.

## 3.0.22

[Tagged on GitHub](http://github.com/nex3/sass/commit/3.0.22).

* Remove `vendor/sass`, which snuck into the gem by mistake
  and was causing trouble for Heroku users (thanks to [Jacques Crocker](http://railsjedi.com/)).

* `sass-convert` now understands better when it's acceptable
  to remove parentheses from expressions.

## 3.0.21

[Tagged on GitHub](http://github.com/nex3/sass/commit/3.0.21).

* Fix the permissions errors for good.

* Fix more `#options` attribute errors.

## 3.0.20

[Tagged on GitHub](http://github.com/nex3/sass/commit/3.0.20).

* Fix some permissions errors.

* Fix `#options` attribute errors when CSS functions were used with commas.

## 3.0.19

[Tagged on GitHub](http://github.com/nex3/sass/commit/3.0.19).

* Make the alpha value for `rgba` colors respect {Sass::Script::Number::PRECISION}.

* Remove all newlines in selectors in `:compressed` mode.

* Make color names case-insensitive.

* Properly detect SCSS files when using `sass -c`.

* Remove spaces after commas in `:compressed` mode.

* Allow the `--unix-newlines` flag to work on Unix, where it's a no-op.

## 3.0.18

[Tagged on GitHub](http://github.com/nex3/sass/commit/3.0.18).

* Don't require `rake` in the gemspec, for bundler compatibility under
  JRuby. Thanks to [Gordon McCreight](http://www.gmccreight.com/blog).

* Add a command-line option `--stop-on-error` that causes Sass to exit
  when a file fails to compile using `--watch` or `--update`.

* Fix a bug in `haml_tag` that would allow duplicate attributes to be added
  and make `data-` attributes not work.

* Get rid of the annoying RDoc errors on install.

* Disambiguate references to the `Rails` module when `haml-rails` is installed.

* Allow `@import` in SCSS to import multiple files in the same `@import` rule.

## 3.0.17

[Tagged on GitHub](http://github.com/nex3/sass/commit/3.0.17).

* Disallow `#{}` interpolation in `@media` queries or unrecognized directives.
  This was never allowed, but now it explicitly throws an error
  rather than just producing invalid CSS.

* Make `sass --watch` not throw an error when passed a single file or directory.

* Understand that mingw counts as Windows.

* Make `sass --update` return a non-0 exit code if one or more files being updated
  contained an error.

## 3.0.16

[Tagged on GitHub](http://github.com/nex3/sass/commit/3.0.16).

* Fix a bug where certain sorts of comments would get improperly
  rendered in the `:compact` style.

* Always allow a trailing `*/` in loud comments in the indented syntax.

* Fix a performance issue with SCSS parsing in rare cases.
  Thanks to [Chris Eppstein](http://chriseppstein.github.com).

* Use better heuristics for figuring out when someone might be using
  the wrong syntax with `sass --watch`.

## 3.0.15

[Tagged on GitHub](http://github.com/nex3/sass/commit/3.0.15).

* Fix a bug where `sass --watch` and `sass --update` were completely broken.

* Allow `@import`ed values to contain commas.

## 3.0.14

[Tagged on GitHub](http://github.com/nex3/sass/commit/3.0.14).

* Properly parse paths with drive letters on Windows (e.g. `C:\Foo\Bar.sass`)
  in the Sass executable.

* Compile Sass files in a deterministic order.

* Fix a bug where comments after `@if` statements in SCSS
  weren't getting passed through to the output document.

## 3.0.13

[Tagged on GitHub](http://github.com/nex3/sass/commit/3.0.13).

## CSS `@import` Directives

Sass is now more intelligent about when to compile `@import` directives to plain CSS.
Any of the following conditions will cause a literal CSS `@import`:

* Importing a path with a `.css` extension (e.g. `@import "foo.css"`).
* Importing a path with a media type (e.g. `@import "foo" screen;`).
* Importing an HTTP path (e.g. `@import "http://foo.com/style.css"`).
* Importing any URL (e.g. `@import url(foo)`).

The former two conditions always worked, but the latter two are new.

## `-moz-calc` Support

The new [`-moz-calc()` function](http://hacks.mozilla.org/2010/06/css3-calc/) in Firefox 4
will now be properly parsed by Sass.
`calc()` was already supported, but because the parsing rules are different
than for normal CSS functions, this had to be expanded to include `-moz-calc`.

In anticipation of wider browser support, in fact,
*any* function named `-*-calc` (such as `-webkit-calc` or `-ms-calc`)
will be parsed the same as the `calc` function.

## `:-moz-any` Support

The [`:-moz-any` pseudoclass selector](http://hacks.mozilla.org/2010/05/moz-any-selector-grouping/)
is now parsed by Sass.

## `--require` Flag

The Sass command-line executable can now require Ruby files
using the `--require` flag (or `-r` for short).

## Rails Support

Make sure the default Rails options take precedence over the default non-Rails options.
This makes `./script/server --daemon` work again.

### Rails 3 Support

Support for Rails 3 versions prior to beta 4 has been removed.
Upgrade to Rails 3.0.0.beta4 if you haven't already.

## 3.0.12

[Tagged on GitHub](http://github.com/nex3/sass/commit/3.0.12).

## Rails 3 Support

Apparently the last version broke in new and exciting ways under Rails 3,
due to the inconsistent load order caused by certain combinations of gems.
3.0.12 hacks around that inconsistency, and *should* be fully Rails 3-compatible.

### Deprecated: Rails 3 Beta 3

Haml's support for Rails 3.0.0.beta.3 has been deprecated.
Haml 3.0.13 will only support 3.0.0.beta.4.

## 3.0.11

[Tagged on GitHub](http://github.com/nex3/sass/commit/3.0.11).

There were no changes made to Haml between versions 3.0.10 and 3.0.11.

## Rails 3 Support

Make sure Sass *actually* regenerates stylesheets under Rails 3.
The fix in 3.0.10 didn't work because the Rack stack we were modifying
wasn't reloaded at the proper time.

## Bug Fixes

* Give a decent error message when `--recursive` is used
  in `sass-convert` without a directory.

## 3.0.10

[Tagged on GitHub](http://github.com/nex3/sass/commit/3.0.10).

### Appengine-JRuby Support

The way we determine the location of the Haml installation
no longer breaks the version of JRuby
used by [`appengine-jruby`](http://code.google.com/p/appengine-jruby/).

### Rails 3 Support

Sass will regenerate stylesheets under Rails 3
even when no controllers are being accessed.

### Other Improvements

* When using `sass-convert --from sass2 --to sass --recursive`,
  suggest the use of `--in-place` as well.

## 3.0.9

[Tagged on GitHub](http://github.com/nex3/sass/commit/3.0.9).

There were no changes made to Sass between versions 3.0.8 and 3.0.9.
A bug in Gemcutter caused the gem to be uploaded improperly.

## 3.0.8

[Tagged on GitHub](http://github.com/nex3/sass/commit/3.0.8).

* Fix a bug with Rails versions prior to Rails 3.

## 3.0.7

[Tagged on GitHub](http://github.com/nex3/sass/commit/3.0.7).

### Encoding Support

Sass 3.0.7 adds support for `@charset` for declaring the encoding of a stylesheet.
For details see {file:SASS_REFERENCE.md#encodings the reference}.

The `sass` and `sass-convert` executables also now take an `-E` option
for specifying the encoding of Sass/SCSS/CSS files.

### Bug Fixes

* When compiling a file named `.sass` but with SCSS syntax specified,
  use the latter (and vice versa).

* Fix a bug where interpolation would cause some selectors to render improperly.

* If a line in a Sass comment starts with `*foo`,
  render it as `*foo` rather than `* *foo`.

## 3.0.6

[Tagged on GitHub](http://github.com/nex3/sass/commit/3.0.6).

There were no changes made to Sass between versions 3.0.5 and 3.0.6.

## 3.0.5

[Tagged on GitHub](http://github.com/nex3/sass/commit/3.0.5).

### `#{}` Interpolation in Properties

Previously, using `#{}` in some places in properties
would cause a syntax error.
Now it can be used just about anywhere.

Note that when `#{}` is used near operators like `/`,
those operators are treated as plain CSS
rather than math operators.
For example:

    p {
      $font-size: 12px;
      $line-height: 30px;
      font: #{$font-size}/#{$line-height};
    }

is compiled to:

    p {
      font: 12px/30px;
    }

This is useful, since normally {file:SASS_REFERENCE.md#division-and-slash
a slash with variables is treated as division}.

### Recursive Mixins

Mixins that include themselves will now print
much more informative error messages.
For example:

    @mixin foo {@include bar}
    @mixin bar {@include foo}
    @include foo

will print:

    An @include loop has been found:
        foo includes bar
        bar includes foo

Although it was previously possible to use recursive mixins
without causing infinite looping, this is now disallowed,
since there's no good reason to do it.

### Rails 3 Support

Fix Sass configuration under Rails 3.
Thanks [Dan Cheail](http://github.com/codeape).

### `sass --no-cache`

Make the `--no-cache` flag properly forbid Sass from writing `.sass-cache` files.

## 3.0.4

[Tagged on GitHub](http://github.com/nex3/sass/commit/3.0.4).

* Raise an informative error when function arguments have a mispaced comma,
  as in `foo(bar, )`.

* Fix a performance problem when using long function names
  such as `-moz-linear-gradient`.

## 3.0.3

[Tagged on GitHub](http://github.com/nex3/sass/commit/3.0.3).

### Rails 3 Support

Make sure Sass is loaded properly when using Rails 3
along with non-Rails-3-compatible plugins like some versions of `will_paginate`.

Also, In order to make some Rails loading errors like the above easier to debug,
Sass will now raise an error if `Rails.root` is `nil` when Sass is loading.
Previously, this would just cause the paths to be mis-set.

### Merb Support

Merb, including 1.1.0 as well as earlier versions,
should *really* work with this release.

### Bug Fixes

* Raise an informative error when mixin arguments have a mispaced comma,
  as in `@include foo(bar, )`.

* Make sure SassScript subtraction happens even when nothing else dynamic is going on.

* Raise an error when colors are used with the wrong number of digits.

## 3.0.2

[Tagged on GitHub](http://github.com/nex3/sass/commit/3.0.2).

### Merb 1.1.0 Support

Fixed a bug inserting the Sass plugin into the Merb 1.1.0 Rack application.

### Bug Fixes

* Allow identifiers to begin with multiple underscores.

* Don't raise an error when using `haml --rails` with older Rails versions.

## 3.0.1

[Tagged on GitHub](http://github.com/nex3/sass/commit/3.0.1).

### Installation in Rails

`haml --rails` is no longer necessary for installing Sass in Rails.
Now all you need to do is add `gem "haml"` to the Gemfile for Rails 3,
or add `config.gem "haml"` to `config/environment.rb` for previous versions.

`haml --rails` will still work,
but it has been deprecated and will print an error message.
It will not work in the next version of Sass.

### Rails 3 Beta Integration

* Make sure manually importing the Sass Rack plugin still works with Rails,
  even though it's not necessary now.

* Allow Sass to be configured in Rails even when it's being lazy-loaded.

### `:template_location` Methods

The {file:SASS_REFERENCE.md#template_location-option `:template_location` option}
can be either a String, a Hash, or an Array.
This makes it difficult to modify or use with confidence.
Thus, three new methods have been added for handling it:

* {Sass::Plugin::Configuration#template_location_array Sass::Plugin#template_location_array} --
  Returns the template locations and CSS locations formatted as an array.

* {Sass::Plugin::Configuration#add_template_location Sass::Plugin#add_template_location} --
  Converts the template location option to an array and adds a new location.

* {Sass::Plugin::Configuration#remove_template_location Sass::Plugin#remove_template_location} --
  Converts the template location option to an array and removes an existing location.

## 3.0.0
{#3-0-0}

[Tagged on GitHub](http://github.com/nex3/sass/commit/3.0.0).

### Deprecations -- Must Read!
{#3-0-0-deprecations}

* Using `=` for SassScript properties and variables is deprecated,
  and will be removed in Sass 3.2.
  Use `:` instead.
  See also [this changelog entry](#3-0-0-sass-script-context)

* Because of the above, property values using `:`
  will be parsed more thoroughly than they were before.
  Although all valid CSS3 properties
  as well as most hacks and proprietary syntax should be supported,
  it's possible that some properties will break.
  If this happens, please report it to [the Sass mailing list](http://groups.google.com/group/haml).

* In addition, setting the default value of variables
  with `||=` is now deprecated
  and will be removed in Sass 3.2.
  Instead, add `!default` to the end of the value.
  See also [this changelog entry](#3-0-0-default-flag)

* The `!` prefix for variables is deprecated,
  and will be removed in Sass 3.2.
  Use `$` as a prefix instead.
  See also [this changelog entry](#3-0-0-dollar-prefix).

* The `css2sass` command-line tool has been deprecated,
  and will be removed in Sass 3.2.
  Use the new `sass-convert` tool instead.
  See also [this changelog entry](#3-0-0-sass-convert).

* Selector parent references using `&` can now only be used
  where element names are valid.
  This is because Sass 3 fully parses selectors
  to support the new [`@extend` directive](#3-0-0-extend),
  and it's possible that the `&` could be replaced by an element name.

### SCSS (Sassy CSS)

Sass 3 introduces a new syntax known as SCSS
which is fully compatible with the syntax of CSS3,
while still supporting the full power of Sass.
This means that every valid CSS3 stylesheet
is a valid SCSS file with the same meaning.
In addition, SCSS understands most CSS hacks
and vendor-specific syntax, such as [IE's old `filter` syntax](http://msdn.microsoft.com/en-us/library/ms533754%28VS.85%29.aspx).

SCSS files use the `.scss` extension.
They can import `.sass` files, and vice-versa.
Their syntax is fully described in the {file:SASS_REFERENCE.md Sass reference};
if you're already familiar with Sass, though,
you may prefer the {file:SCSS_FOR_SASS_USERS.md intro to SCSS for Sass users}.

Since SCSS is a much more approachable syntax for those new to Sass,
it will be used as the default syntax for the reference,
as well as for most other Sass documentation.
The indented syntax will continue to be fully supported, however.

Sass files can be converted to SCSS using the new `sass-convert` command-line tool.
For example:

    # Convert a Sass file to SCSS
    $ sass-convert style.sass style.scss

**Note that if you're converting a Sass file written for Sass 2**,
you should use the `--from sass2` flag.
For example:

    # Convert a Sass file to SCSS
    $ sass-convert --from sass2 style.sass style.scss

    # Convert all Sass files to SCSS
    $ sass-convert --recursive --in-place --from sass2 --to scss stylesheets/

### Syntax Changes {#3-0-0-syntax-changes}

#### SassScript Context
{#3-0-0-sass-script-context}

The `=` character is no longer required for properties that use SassScript
(that is, variables and operations).
All properties now use SassScript automatically;
this means that `:` should be used instead.
Variables should also be set with `:`.
For example, what used to be

    // Indented syntax
    .page
      color = 5px + 9px

should now be

    // Indented syntax
    .page
      color: 5px + 9px

This means that SassScript is now an extension of the CSS3 property syntax.
All valid CSS3 properties are valid SassScript,
and will compile without modification
(some invalid properties work as well, such as Microsoft's proprietary `filter` syntax).
This entails a few changes to SassScript to make it fully CSS3-compatible,
which are detailed below.

This also means that Sass will now be fully parsing all property values,
rather than passing them through unchanged to the CSS.
Although care has been taken to support all valid CSS3,
as well as hacks and proprietary syntax,
it's possible that a property that worked in Sass 2 won't work in Sass 3.
If this happens, please report it to [the Sass mailing list](http://groups.google.com/group/haml).

Note that if `=` is used,
SassScript will be interpreted as backwards-compatibly as posssible.
In particular, the changes listed below don't apply in an `=` context.

The `sass-convert` command-line tool can be used
to upgrade Sass files to the new syntax using the `--in-place` flag.
For example:

    # Upgrade style.sass:
    $ sass-convert --in-place style.sass

    # Upgrade all Sass files:
    $ sass-convert --recursive --in-place --from sass2 --to sass stylesheets/

##### Quoted Strings

Quoted strings (e.g. `"foo"`) in SassScript now render with quotes.
In addition, unquoted strings are no longer deprecated,
and render without quotes.
This means that almost all strings that had quotes in Sass 2
should not have quotes in Sass 3.

Although quoted strings render with quotes when used with `:`,
they do not render with quotes when used with `#{}`.
This allows quoted strings to be used for e.g. selectors
that are passed to mixins.

Strings can be forced to be quoted and unquoted using the new
\{Sass::Script::Functions#unquote unquote} and \{Sass::Script::Functions#quote quote}
functions.

##### Division and `/`

Two numbers separated by a `/` character
are allowed as property syntax in CSS,
e.g. for the `font` property.
SassScript also uses `/` for division, however,
which means it must decide what to do
when it encounters numbers separated by `/`.

For CSS compatibility, SassScript does not perform division by default.
However, division will be done in almost all cases where division is intended.
In particular, SassScript will perform division
in the following three situations:

1. If the value, or any part of it, is stored in a variable.
2. If the value is surrounded by parentheses.
3. If the value is used as part of another arithmetic expression.

For example:

    p
      font: 10px/8px
      $width: 1000px
      width: $width/2
      height: (500px/2)
      margin-left: 5px + 8px/2px

is compiled to:

    p {
      font: 10px/8px;
      width: 500px;
      height: 250px;
      margin-left: 9px; }

##### Variable Defaults

Since `=` is no longer used for variable assignment,
assigning defaults to variables with `||=` no longer makes sense.
Instead, the `!default` flag
should be added to the end of the variable value.
This syntax is meant to be similar to CSS's `!important` flag.
For example:

    $var: 12px !default;

#### Variable Prefix Character
{#3-0-0-dollar-prefix}

The Sass variable character has been changed from `!`
to the more aesthetically-appealing `$`.
For example, what used to be

    !width = 13px
    .icon
      width = !width

should now be

    $width: 13px
    .icon
      width: $width

The `sass-convert` command-line tool can be used
to upgrade Sass files to the new syntax using the `--in-place` flag.
For example:

    # Upgrade style.sass:
    $ sass-convert --in-place style.sass

    # Upgrade all Sass files:
    $ sass-convert --recursive --in-place --from sass2 --to sass stylesheets/

`!` may still be used, but it's deprecated and will print a warning.
It will be removed in the next version of Sass, 3.2.

#### Variable and Mixin Names

SassScript variable and mixin names may now contain hyphens.
In fact, they may be any valid CSS3 identifier.
For example:

    $prettiest-color: #542FA9
    =pretty-text
      color: $prettiest-color

In order to allow frameworks like [Compass](http://compass-style.org)
to use hyphens in variable names
while maintaining backwards-compatibility,
variables and mixins using hyphens may be referred to
with underscores, and vice versa.
For example:

    $prettiest-color: #542FA9
    .pretty
      // Using an underscore instead of a hyphen works
      color: $prettiest_color

#### Single-Quoted Strings

SassScript now supports single-quoted strings.
They behave identically to double-quoted strings,
except that single quotes need to be backslash-escaped
and double quotes do not.

#### Mixin Definition and Inclusion

Sass now supports the `@mixin` directive as a way of defining mixins (like `=`),
as well as the `@include` directive as a way of including them (like `+`).
The old syntax is *not* deprecated,
and the two are fully compatible.
For example:

    @mixin pretty-text
      color: $prettiest-color

    a
      @include pretty-text

is the same as:

    =pretty-text
      color: $prettiest-color

    a
      +pretty-text

#### Sass Properties

New-style properties (with the colon after the name) in indented syntax
now allow whitespace before the colon. For example:

    foo
      color : blue

#### Sass `@import`

The Sass `@import` statement now allows non-CSS files to be specified with quotes,
for similarity with the SCSS syntax. For example, `@import "foo.sass"`
will now import the `foo.sass` file, rather than compiling to `@import "foo.sass";`.

### `@extend`
{#3-0-0-extend}

There are often cases when designing a page
when one class should have all the styles of another class,
as well as its own specific styles.
The most common way of handling this is to use both the more general class
and the more specific class in the HTML.
For example, suppose we have a design for a normal error
and also for a serious error. We might write our markup like so:

    <div class="error seriousError">
      Oh no! You've been hacked!
    </div>

And our styles like so:

    .error {
      border: 1px #f00;
      background-color: #fdd;
    }
    .seriousError {
      border-width: 3px;
    }

Unfortunately, this means that we have to always remember
to use `.error` with `.seriousError`.
This is a maintenance burden, leads to tricky bugs,
and can bring non-semantic style concerns into the markup.

The `@extend` directive avoids these problems
by telling Sass that one selector should inherit the styles of another selector.
For example:

    .error {
      border: 1px #f00;
      background-color: #fdd;
    }
    .seriousError {
      @extend .error;
      border-width: 3px;
    }

This means that all styles defined for `.error`
are also applied to `.seriousError`,
in addition to the styles specific to `.seriousError`.
In effect, everything with class `.seriousError` also has class `.error`.

Other rules that use `.error` will work for `.seriousError` as well.
For example, if we have special styles for errors caused by hackers:

    .error.intrusion {
      background-image: url("/image/hacked.png");
    }

Then `<div class="seriousError intrusion">`
will have the `hacked.png` background image as well.

#### How it Works

`@extend` works by inserting the extending selector (e.g. `.seriousError`)
anywhere in the stylesheet that the extended selector (.e.g `.error`) appears.
Thus the example above:

    .error {
      border: 1px #f00;
      background-color: #fdd;
    }
    .error.intrusion {
      background-image: url("/image/hacked.png");
    }
    .seriousError {
      @extend .error;
      border-width: 3px;
    }

is compiled to:

    .error, .seriousError {
      border: 1px #f00;
      background-color: #fdd; }

    .error.intrusion, .seriousError.intrusion {
      background-image: url("/image/hacked.png"); }

    .seriousError {
      border-width: 3px; }

When merging selectors, `@extend` is smart enough
to avoid unnecessary duplication,
so something like `.seriousError.seriousError` gets translated to `.seriousError`.
In addition, it won't produce selectors that can't match anything, like `#main#footer`.

See also {file:SASS_REFERENCE.md#extend the `@extend` reference documentation}.

### Colors

SassScript color values are much more powerful than they were before.
Support was added for alpha channels,
and most of Chris Eppstein's [compass-colors](http://chriseppstein.github.com/compass-colors) plugin
was merged in, providing color-theoretic functions for modifying colors.

One of the most interesting of these functions is {Sass::Script::Functions#mix mix},
which mixes two colors together.
This provides a much better way of combining colors and creating themes
than standard color arithmetic.

#### Alpha Channels

Sass now supports colors with alpha channels,
constructed via the {Sass::Script::Functions#rgba rgba}
and {Sass::Script::Functions#hsla hsla} functions.
Alpha channels are unaffected by color arithmetic.
However, the {Sass::Script::Functions#opacify opacify}
and {Sass::Script::Functions#transparentize transparentize} functions
allow colors to be made more and less opaque, respectively.

Sass now also supports functions that return the values of the
{Sass::Script::Functions#red red},
{Sass::Script::Functions#blue blue},
{Sass::Script::Functions#green green},
and {Sass::Script::Functions#alpha alpha}
components of colors.

#### HSL Colors

Sass has many new functions for using the HSL values of colors.
For an overview of HSL colors, check out [the CSS3 Spec](http://www.w3.org/TR/css3-color/#hsl-color).
All these functions work just as well on RGB colors
as on colors constructed with the {Sass::Script::Functions#hsl hsl} function.

* The {Sass::Script::Functions#lighten lighten}
  and {Sass::Script::Functions#darken darken}
  functions adjust the lightness of a color.

* The {Sass::Script::Functions#saturate saturate}
  and {Sass::Script::Functions#desaturate desaturate}
  functions adjust the saturation of a color.

* The {Sass::Script::Functions#adjust_hue adjust-hue}
  function adjusts the hue of a color.

* The {Sass::Script::Functions#hue hue},
  {Sass::Script::Functions#saturation saturation},
  and {Sass::Script::Functions#lightness lightness}
  functions return the corresponding HSL values of the color.

* The {Sass::Script::Functions#grayscale grayscale}
  function converts a color to grayscale.

* The {Sass::Script::Functions#complement complement}
  function returns the complement of a color.

### Other New Functions

Several other new functions were added to make it easier to have
more flexible arguments to mixins and to enable deprecation
of obsolete APIs.

* {Sass::Script::Functions#type_of `type-of`} -- Returns the type of a value.
* {Sass::Script::Functions#unit `unit`} --
  Returns the units associated with a number.
* {Sass::Script::Functions#unitless `unitless`} --
  Returns whether a number has units or not.
* {Sass::Script::Functions#comparable `comparable`} --
  Returns whether two numbers can be added or compared.

### Watching for Updates
{#3-0-0-watch}

The `sass` command-line utility has a new flag: `--watch`.
`sass --watch` monitors files or directories for updated Sass files
and compiles those files to CSS automatically.
This will allow people not using Ruby or [Compass](http://compass-style.org)
to use Sass without having to manually recompile all the time.

Here's the syntax for watching a directory full of Sass files:

    sass --watch app/stylesheets:public/stylesheets

This will watch every Sass file in `app/stylesheets`.
Whenever one of them changes,
the corresponding CSS file in `public/stylesheets` will be regenerated.
Any files that import that file will be regenerated, too.

The syntax for watching individual files is the same:

    sass --watch style.sass:out.css

You can also omit the output filename if you just want it to compile to name.css.
For example:

    sass --watch style.sass

This will update `style.css` whenever `style.sass` changes.

You can list more than one file and/or directory,
and all of them will be watched:

    sass --watch foo/style:public/foo bar/style:public/bar
    sass --watch screen.sass print.sass awful-hacks.sass:ie.css
    sass --watch app/stylesheets:public/stylesheets public/stylesheets/test.sass

File and directory watching is accessible from Ruby,
using the {Sass::Plugin::Compiler#watch Sass::Plugin#watch} function.

#### Bulk Updating

Another new flag for the `sass` command-line utility is `--update`.
It checks a group of Sass files to see if their CSS needs to be updated,
and updates if so.

The syntax for `--update` is just like watch:

    sass --update app/stylesheets:public/stylesheets
    sass --update style.sass:out.css
    sass --watch screen.sass print.sass awful-hacks.sass:ie.css

In fact, `--update` work exactly the same as `--watch`,
except that it doesn't continue watching the files
after the first check.

### `sass-convert` (née `css2sass`) {#3-0-0-sass-convert}

The `sass-convert` tool, which used to be known as `css2sass`,
has been greatly improved in various ways.
It now uses a full-fledged CSS3 parser,
so it should be able to handle any valid CSS3,
as well as most hacks and proprietary syntax.

`sass-convert` can now convert between Sass and SCSS.
This is normally inferred from the filename,
but it can also be specified using the `--from` and `--to` flags.
For example:

    $ generate-sass | sass-convert --from sass --to scss | consume-scss

It's also now possible to convert a file in-place --
that is, overwrite the old file with the new file.
This is useful for converting files in the [Sass 2 syntax](#3-0-0-deprecations)
to the new Sass 3 syntax,
e.g. by doing `sass-convert --in-place --from sass2 style.sass`.

#### `--recursive`

The `--recursive` option allows `sass-convert` to convert an entire directory of files.
`--recursive` requires both the `--from` and `--to` flags to be specified.
For example:

    # Convert all .sass files in stylesheets/ to SCSS.
    # "sass2" means that these files are assumed to use the Sass 2 syntax.
    $ sass-convert --recursive --from sass2 --to scss stylesheets/

#### `--dasherize`

The `--dasherize` options converts all underscores to hyphens,
which are now allowed as part of identifiers in Sass.
Note that since underscores may still be used in place of hyphens
when referring to mixins and variables,
this won't cause any backwards-incompatibilities.

#### Convert Less to SCSS

`sass-convert` can also convert [Less](http://lesscss.org) files
to SCSS (or the indented syntax, although I anticipate less interest in that).
For example:

    # Convert all .less files in the current directory into .scss files
    sass-convert --from less --to scss --recursive .

This is done using the Less parser, so it requires that the `less` RubyGem be installed.

##### Incompatibilities

Because of the reasonably substantial differences between Sass and Less,
there are some things that can't be directly translated,
and one feature that can't be translated at all.
In the tests I've run on open-source Less stylesheets,
none of these have presented issues, but it's good to be aware of them.

First, Less doesn't distinguish fully between mixins and selector inheritance.
In Less, all classes and some other selectors may be used as mixins,
alongside more Sass-like mixins.
If a class is being used as a mixin,
it may also be used directly in the HTML,
so it's not safe to translate it into a Sass mixin.
What `sass-convert` does instead is leave the class in the stylesheet as a class,
and use {file:SASS_REFERENCE.md#extend `@extend`}
rather than {file:SASS_REFERENCE.md#including_a_mixin `@include`}
to take on the styles of that class.
Although `@extend` and mixins work quite differently,
using `@extend` here doesn't actually seem to make a difference in practice.

Another issue with Less mixins is that Less allows nested selectors
(such as `.body .button` or `.colors > .teal`) to be used
as a means of "namespacing" mixins.
Sass's `@extend` doesn't work that way,
so it does away with the namespacing and just extends the base class
(so `.colors > .teal` becomes simply `@extend .teal`).
In practice, this feature doesn't seem to be widely-used,
but `sass-convert` will print a warning and leave a comment
when it encounters it just in case.

Finally, Less has the ability to directly access variables and property values
defined in other selectors, which Sass does not support.
Whenever such an accessor is used,
`sass-convert` will print a warning
and comment it out in the SCSS output.
Like namespaced mixins, though,
this does not seem to be a widely-used feature.

### `@warn` Directive

A new directive `@warn` has been added that allows Sass libraries to emit warnings.
This can be used to issue deprecation warnings, discourage sloppy use of mixins, etc.
`@warn` takes a single argument: a SassScript expression that will be
displayed on the console along with a stylesheet trace for locating the warning.
For example:

    @mixin blue-text {
      @warn "The blue-text mixin is deprecated. Use new-blue-text instead.";
      color: #00f;
    }

Warnings may be silenced with the new `--quiet` command line option,
or the corresponding {file:SASS_REFERENCE.md#quiet-option `:quiey` Sass option}.
This option will also affect warnings printed by Sass itself.
Warnings are off by default in the Rails, Rack, and Merb production environments.

### Sass::Plugin API

{Sass::Plugin} now has a large collection of callbacks that allow users
to run code when various actions are performed.
For example:

    Sass::Plugin.on_updating_stylesheet do |template, css|
      puts "#{template} has been compiled to #{css}!"
    end

For a full list of callbacks and usage notes, see the {Sass::Plugin} documentation.

{Sass::Plugin} also has a new method,
{Sass::Plugin#force_update_stylesheets force_update_stylesheets}.
This works just like {Sass::Plugin#update_stylesheets},
except that it doesn't check modification times and doesn't use the cache;
all stylesheets are always compiled anew.

### Output Formatting

Properties with a value and *also* nested properties
are now rendered with the nested properties indented.
For example:

    margin: auto
      top: 10px
      bottom: 20px

is now compiled to:

    margin: auto;
      margin-top: 10px;
      margin-bottom: 20px;

#### `:compressed` Style

When the `:compressed` style is used,
colors will be output as the minimal possible representation.
This means whichever is smallest of the HTML4 color name
and the hex representation (shortened to the three-letter version if possible).

### Stylesheet Updating Speed

Several caching layers were added to Sass's stylesheet updater.
This means that it should run significantly faster.
This benefit will be seen by people using Sass in development mode
with Rails, Rack, and Merb,
as well as people using `sass --watch` from the command line,
and to a lesser (but still significant) extent `sass --update`.
Thanks to [thedarkone](http://github.com/thedarkone).

### Error Backtraces

Numerous bugs were fixed with the backtraces given for Sass errors,
especially when importing files and using mixins.
All imports and mixins will now show up in the Ruby backtrace,
with the proper filename and line number.

In addition, when the `sass` executable encounters an error,
it now prints the filename where the error occurs,
as well as a backtrace of Sass imports and mixins.

### Ruby 1.9 Support

* Sass and `css2sass` now produce more descriptive errors
  when given a template with invalid byte sequences for that template's encoding,
  including the line number and the offending character.

* Sass and `css2sass` now accept Unicode documents with a
  [byte-order-mark](http://en.wikipedia.org/wiki/Byte_order_mark).

### Firebug Support

A new {file:SASS_REFERENCE.md#debug_info-option `:debug_info` option}
has been added that emits line-number and filename information
to the CSS file in a browser-readable format.
This can be used with the new [FireSass Firebug extension](https://addons.mozilla.org/en-US/firefox/addon/103988)
to report the Sass filename and line number for generated CSS files.

This is also available via the `--debug-info` command-line flag.

### Minor Improvements

* If a CSS or Sass function is used that has the name of a color,
  it will now be parsed as a function rather than as a color.
  For example, `fuchsia(12)` now renders as `fuchsia(12)`
  rather than `fuchsia 12`,
  and `tealbang(12)` now renders as `tealbang(12)`
  rather than `teal bang(12)`.

* The Sass Rails and Merb plugins now use Rack middleware by default.

* Haml is now compatible with the [Rip](http://hellorip.com/) package management system.
  Thanks to [Josh Peek](http://joshpeek.com/).

* Indented-syntax `/*` comments may now include `*` on lines beyond the first.

* A {file:SASS_REFERENCE.md#read_cache-option `:read_cache`} option has been added
  to allow the Sass cache to be read from but not written to.

* Stylesheets are no longer checked during each request
  when running tests in Rails.
  This should speed up some tests significantly.

## 2.2.24

[Tagged on GitHub](http://github.com/nex3/sass/commit/2.2.24).

* Parent references -- the `&` character --
  may only be placed at the beginning of simple selector sequences in Sass 3.
  Placing them elsewhere is deprecated in 2.2.24 and will print a warning.
  For example, `foo &.bar` is allowed, but `foo .bar&` is not.

## 2.2.23

[Tagged on GitHub](http://github.com/nex3/sass/commit/2.2.23).

* Don't crash when `rake gems` is run in Rails with Sass installed.
  Thanks to [Florian Frank](http://github.com/flori).

* When raising a file-not-found error,
  add a list of load paths that were checked.

* If an import isn't found for a cached Sass file and the
  {file:SASS_REFERENCE.md#full_exception `:full_exception option`} is enabled,
  print the full exception rather than raising it.

* Fix a bug with a weird interaction with Haml, DataMapper, and Rails 3
  that caused some tag helpers to go into infinite recursion.

## 2.2.22

[Tagged on GitHub](http://github.com/nex3/sass/commit/2.2.22).

* Add a railtie so Haml and Sass will be automatically loaded in Rails 3.
  Thanks to [Daniel Neighman](http://pancakestacks.wordpress.com/).

* Make loading the gemspec not crash on read-only filesystems like Heroku's.

## 2.2.21

[Tagged on GitHub](http://github.com/nex3/sass/commit/2.2.21).

* Fix a few bugs in the git-revision-reporting in {Sass::Version#version}.
  In particular, it will still work if `git gc` has been called recently,
  or if various files are missing.

* Always use `__FILE__` when reading files within the Haml repo in the `Rakefile`.
  According to [this bug report](http://github.com/carlhuda/bundler/issues/issue/44),
  this should make Sass work better with Bundler.

## 2.2.20

[Tagged on GitHub](http://github.com/nex3/sass/commit/2.2.20).

* If the cache file for a given Sass file is corrupt
  because it doesn't have enough content,
  produce a warning and read the Sass file
  rather than letting the exception bubble up.
  This is consistent with other sorts of sassc corruption handling.

* Calls to `defined?` shouldn't interfere with Rails' autoloading
  in very old versions (1.2.x).

## 2.2.19

[Tagged on GitHub](http://github.com/nex3/sass/commit/2.2.18).

There were no changes made to Sass between versions 2.2.18 and 2.2.19.

## 2.2.18

[Tagged on GitHub](http://github.com/nex3/sass/commit/2.2.18).

* Use `Rails.env` rather than `RAILS_ENV` when running under Rails 3.0.
  Thanks to [Duncan Grazier](http://duncangrazier.com/).

* Support `:line_numbers` as an alias for {file:SASS_REFERENCE.md#line_numbers-option `:line_comments`},
  since that's what the docs have said forever.
  Similarly, support `--line-numbers` as a command-line option.

* Add a `--unix-newlines` flag to all executables
  for outputting Unix-style newlines on Windows.

* Add a {file:SASS_REFERENCE.md#unix_newlines-option `:unix_newlines` option}
  for {Sass::Plugin} for outputting Unix-style newlines on Windows.

* Fix the `--cache-location` flag, which was previously throwing errors.
  Thanks to [tav](http://tav.espians.com/).

* Allow comments at the beginning of the document to have arbitrary indentation,
  just like comments elsewhere.
  Similarly, comment parsing is a little nicer than before.

## 2.2.17

[Tagged on GitHub](http://github.com/nex3/sass/commit/2.2.16).

* When the {file:SASS_REFERENCE.md#full_exception-option `:full_exception` option}
  is false, raise the error in Ruby code rather than swallowing it
  and printing something uninformative.

* Fixed error-reporting when something goes wrong when loading Sass
  using the `sass` executable.
  This used to raise a NameError because `Sass::SyntaxError` wasn't defined.
  Now it'll raise the correct exception instead.

* Report the filename in warnings about selectors without properties.

* `nil` values for Sass options are now ignored,
  rather than raising errors.

* Fix a bug that appears when Plugin template locations
  have multiple trailing slashes.
  Thanks to [Jared Grippe](http://jaredgrippe.com/).

### Must Read!

* When `@import` is given a filename without an extension,
  the behavior of rendering a CSS `@import` if no Sass file is found
  is deprecated.
  In future versions, `@import foo` will either import the template
  or raise an error.

## 2.2.16

[Tagged on GitHub](http://github.com/nex3/sass/commit/2.2.16).

* Fixed a bug where modules containing user-defined Sass functions
  weren't made available when simply included in {Sass::Script::Functions}
  ({Sass::Script::Functions Functions} needed to be re-included in
  {Sass::Script::Functions::EvaluationContext Functions::EvaluationContext}).
  Now the module simply needs to be included in {Sass::Script::Functions}.

## 2.2.15

[Tagged on GitHub](http://github.com/nex3/sass/commit/2.2.15).

* Added {Sass::Script::Color#with} for a way of setting color channels
  that's easier than manually constructing a new color
  and is forwards-compatible with alpha-channel colors
  (to be introduced in Sass 2.4).

* Added a missing require in Sass that caused crashes
  when it was being run standalone.

## 2.2.14

[Tagged on GitHub](http://github.com/nex3/sass/commit/2.2.14).

* All Sass functions now raise explicit errors if their inputs
  are of the incorrect type.

* Allow the SassScript `rgb()` function to take percentages
  in addition to numerical values.

* Fixed a bug where SassScript strings with `#` followed by `#{}` interpolation
  didn't evaluate the interpolation.

### SassScript Ruby API

These changes only affect people defining their own Sass functions
using {Sass::Script::Functions}.

* Sass::Script::Color#value attribute is deprecated.
  Use {Sass::Script::Color#rgb} instead.
  The returned array is now frozen as well.

* Add an `assert_type` function that's available to {Sass::Script::Functions}.
  This is useful for typechecking the inputs to functions.

### Rack Support

Sass 2.2.14 includes Rack middleware for running Sass,
meaning that all Rack-enabled frameworks can now use Sass.
To activate this, just add

    require 'sass/plugin/rack'
    use Sass::Plugin::Rack

to your `config.ru`.
See the {Sass::Plugin::Rack} documentation for more details.

## 2.2.13

[Tagged on GitHub](http://github.com/nex3/sass/commit/2.2.13).

There were no changes made to Sass between versions 2.2.12 and 2.2.13.

## 2.2.12

[Tagged on GitHub](http://github.com/nex3/sass/commit/2.2.12).

* Fix a stupid bug introduced in 2.2.11 that broke the Sass Rails plugin.

## 2.2.11

[Tagged on GitHub](http://github.com/nex3/sass/commit/2.2.11).

* Added a note to errors on properties that could be pseudo-classes (e.g. `:focus`)
  indicating that they should be backslash-escaped.

* Automatically interpret properties that could be pseudo-classes as such
  if {file:SASS_REFERENCE.md.html#property_syntax-option `:property_syntax`}
  is set to `:new`.

* Fixed `css2sass`'s generation of pseudo-classes so that they're backslash-escaped.

* Don't crash if the Haml plugin skeleton is installed and `rake gems:install` is run.

* Don't use `RAILS_ROOT` directly.
  This no longer exists in Rails 3.0.
  Instead abstract this out as `Haml::Util.rails_root`.
  This changes makes Haml fully compatible with edge Rails as of this writing.

* Make use of a Rails callback rather than a monkeypatch to check for stylesheet updates
  in Rails 3.0+.

## 2.2.10

[Tagged on GitHub](http://github.com/nex3/sass/commit/2.2.10).

* Add support for attribute selectors with spaces around the `=`.
  For example:

      a[href = http://google.com]
        color: blue

## 2.2.9

[Tagged on GitHub](http://github.com/nex3/sass/commit/2.2.9).

There were no changes made to Sass between versions 2.2.8 and 2.2.9.

## 2.2.8

[Tagged on GitHub](http://github.com/nex3/sass/commit/2.2.8).

There were no changes made to Sass between versions 2.2.7 and 2.2.8.

## 2.2.7

[Tagged on GitHub](http://github.com/nex3/sass/commit/2.2.7).

There were no changes made to Sass between versions 2.2.6 and 2.2.7.

## 2.2.6

[Tagged on GitHub](http://github.com/nex3/sass/commit/2.2.6).

* Don't crash when the `__FILE__` constant of a Ruby file is a relative path,
  as apparently happens sometimes in TextMate
  (thanks to [Karl Varga](http://github.com/kjvarga)).

* Add "Sass" to the `--version` string for the executables.

## 2.2.5

[Tagged on GitHub](http://github.com/nex3/sass/commit/2.2.5).

There were no changes made to Sass between versions 2.2.4 and 2.2.5.

## 2.2.4

[Tagged on GitHub](http://github.com/nex3/sass/commit/2.2.4).

* Don't add `require 'rubygems'` to the top of init.rb when installed
  via `sass --rails`. This isn't necessary, and actually gets
  clobbered as soon as haml/template is loaded.

* Document the previously-undocumented {file:SASS_REFERENCE.md#line-option `:line` option},
  which allows the number of the first line of a Sass file to be set for error reporting.

## 2.2.3

[Tagged on GitHub](http://github.com/nex3/sass/commit/2.2.3).

Sass 2.2.3 prints line numbers for warnings about selectors
with no properties.

## 2.2.2

[Tagged on GitHub](http://github.com/nex3/sass/commit/2.2.2).

Sass 2.2.2 is a minor bug-fix release.
Notable changes include better parsing of mixin definitions and inclusions
and better support for Ruby 1.9.

## 2.2.1

[Tagged on GitHub](http://github.com/nex3/sass/commit/2.2.1).

Sass 2.2.1 is a minor bug-fix release.

### Must Read!

* It used to be acceptable to use `-` immediately following variable names,
  without any whitespace in between (for example, `!foo-!bar`).
  This is now deprecated, so that in the future variables with hyphens
  can be supported. Surround `-` with spaces.

## 2.2.0

[Tagged on GitHub](http://github.com/nex3/sass/commit/2.2.0).

The 2.2 release marks a significant step in the evolution of the Sass
language. The focus has been to increase the power of Sass to keep
your stylesheets maintainable by allowing new forms of abstraction to
be created within your stylesheets and the stylesheets provided by
others that you can download and import into your own. The fundamental
units of abstraction in Sass are variables and mixins. Please read
below for a list of changes:

### Must Read!

* Sass Comments (//) used to only comment out a single line. This was deprecated
  in 2.0.10 and starting in 2.2, Sass comments will comment out any lines indented
  under them. Upgrade to 2.0.10 in order to see deprecation warnings where this change
  affects you.

* Implicit Strings within SassScript are now deprecated and will be removed in 2.4.
  For example: `border= !width solid #00F` should now be written as `border: #{!width} solid #00F`
  or as `border= !width "solid" #00F`. After upgrading to 2.2, you will see deprecation warnings
  if you have sass files that use implicit strings.


### Sass Syntax Changes

#### Flexible Indentation

The indentation of Sass documents is now flexible. The first indent
that is detected will determine the indentation style for that
document. Tabs and spaces may never be mixed, but within a document,
you may choose to use tabs or a flexible number of spaces.

#### Multiline Sass Comments

Sass Comments (//) will now comment out whatever is indented beneath
them. Previously they were single line when used at the top level of a
document. Upgrading to the latest stable version will give you
deprecation warnings if you have silent comments with indentation
underneath them.

#### Mixin Arguments

Sass Mixins now accept any number of arguments. To define a mixin with
arguments, specify the arguments as a comma-delimited list of
variables like so:

    =my-mixin(!arg1, !arg2, !arg3)

As before, the definition of the mixin is indented below the mixin
declaration. The variables declared in the argument list may be used
and will be bound to the values passed to the mixin when it is
invoked.  Trailing arguments may have default values as part of the
declaration:

    =my-mixin(!arg1, !arg2 = 1px, !arg3 = blue)

In the example above, the mixin may be invoked by passing 1, 2 or 3
arguments to it. A similar syntax is used to invoke a mixin that
accepts arguments:

    div.foo
      +my-mixin(1em, 3px)

When a mixin has no required arguments, the parenthesis are optional.

The default values for mixin arguments are evaluated in the global
context at the time when the mixin is invoked, they may also reference
the previous arguments in the declaration. For example:

    !default_width = 30px
    =my-fancy-mixin(!width = !default_width, !height = !width)
      width= !width
      height= !height

    .default-box
      +my-fancy-mixin

    .square-box
      +my-fancy-mixin(50px)

    .rectangle-box
      +my-fancy-mixin(25px, 75px)

    !default_width = 10px
    .small-default-box
      +my-fancy-mixin


compiles to:

    .default-box {
      width: 30px;
      height: 30px; }

    .square-box {
      width: 50px;
      height: 50px; }

    .rectangle-box {
      width: 25px;
      height: 75px; }

    .small-default-box {
      width: 10px;
      height: 10px; }


### Sass, Interactive

The sass command line option -i now allows you to quickly and
interactively experiment with SassScript expressions. The value of the
expression you enter will be printed out after each line. Example:

    $ sass -i
    >> 5px
    5px
    >> 5px + 10px
    15px
    >> !five_pixels = 5px
    5px
    >> !five_pixels + 10px
    15px

### SassScript

The features of SassScript have been greatly enhanced with new control
directives, new fundamental data types, and variable scoping.

#### New Data Types

SassScript now has four fundamental data types:

1. Number
2. String
3. Boolean (New in 2.2)
4. Colors

#### More Flexible Numbers

Like JavaScript, SassScript numbers can now change between floating
point and integers. No explicit casting or decimal syntax is
required. When a number is emitted into a CSS file it will be rounded
to the nearest thousandth, however the internal representation
maintains much higher precision.

#### Improved Handling of Units

While Sass has long supported numbers with units, it now has a much
deeper understanding of them. The following are examples of legal
numbers in SassScript:

    0, 1000, 6%, -2px, 5pc, 20em, or 2foo.

Numbers of the same unit may always be added and subtracted. Numbers
that have units that Sass understands and finds comparable, can be
combined, taking the unit of the first number. Numbers that have
non-comparable units may not be added nor subtracted -- any attempt to
do so will cause an error. However, a unitless number takes on the
unit of the other number during a mathematical operation. For example:

    >> 3mm + 4cm
    43mm
    >> 4cm + 3mm
    4.3cm
    >> 3cm + 2in
    8.08cm
    >> 5foo + 6foo
    11foo
    >> 4% + 5px
    SyntaxError: Incompatible units: 'px' and '%'.
    >> 5 + 10px
    15px

Sass allows compound units to be stored in any intermediate form, but
will raise an error if you try to emit a compound unit into your css
file.

    >> !em_ratio = 1em / 16px
    0.063em/px
    >> !em_ratio * 32px
    2em
    >> !em_ratio * 40px
    2.5em

#### Colors

A color value can be declared using a color name, hexadecimal,
shorthand hexadecimal, the rgb function, or the hsl function. When
outputting a color into css, the color name is used, if any, otherwise
it is emitted as hexadecimal value. Examples:

    > #fff
    white
    >> white
    white
    >> #FFFFFF
    white
    >> hsl(180, 100, 100)
    white
    >> rgb(255, 255, 255)
    white
    >> #AAA
    #aaaaaa

Math on color objects is performed piecewise on the rgb
components. However, these operations rarely have meaning in the
design domain (mostly they make sense for gray-scale colors).

    >> #aaa + #123
    #bbccdd
    >> #333 * 2
    #666666

#### Booleans

Boolean objects can be created by comparison operators or via the
`true` and `false` keywords.  Booleans can be combined using the
`and`, `or`, and `not` keywords.

    >> true
    true
    >> true and false
    false
    >> 5 < 10
    true
    >> not (5 < 10)
    false
    >> not (5 < 10) or not (10 < 5)
    true
    >> 30mm == 3cm
    true
    >> 1px == 1em
    false

#### Strings

Unicode escapes are now allowed within SassScript strings.

### Control Directives

New directives provide branching and looping within a sass stylesheet
based on SassScript expressions. See the [Sass
Reference](SASS_REFERENCE.md.html#control_directives) for complete
details.

#### @for

The `@for` directive loops over a set of numbers in sequence, defining
the current number into the variable specified for each loop. The
`through` keyword means that the last iteration will include the
number, the `to` keyword means that it will stop just before that
number.

    @for !x from 1px through 5px
      .border-#{!x}
        border-width= !x

compiles to:

    .border-1px {
      border-width: 1px; }

    .border-2px {
      border-width: 2px; }

    .border-3px {
      border-width: 3px; }

    .border-4px {
      border-width: 4px; }

    .border-5px {
      border-width: 5px; }

#### @if / @else if / @else

The branching directives `@if`, `@else if`, and `@else` let you select
between several branches of sass to be emitted, based on the result of
a SassScript expression. Example:

    !type = "monster"
    p
      @if !type == "ocean"
        color: blue
      @else if !type == "matador"
        color: red
      @else if !type == "monster"
        color: green
      @else
        color: black

is compiled to:

    p {
      color: green; }

#### @while

The `@while` directive lets you iterate until a condition is
met. Example:

    !i = 6
    @while !i > 0
      .item-#{!i}
        width = 2em * !i
      !i = !i - 2

is compiled to:

    .item-6 {
      width: 12em; }

    .item-4 {
      width: 8em; }

    .item-2 {
      width: 4em; }

### Variable Scoping

The term "constant" has been renamed to "variable." Variables can be
declared at any scope (a.k.a. nesting level) and they will only be
visible to the code until the next outdent. However, if a variable is
already defined in a higher level scope, setting it will overwrite the
value stored previously.

In this code, the `!local_var` variable is scoped and hidden from
other higher level scopes or sibling scopes:

    .foo
      .bar
        !local_var = 1px
        width= !local_var
      .baz
        // this will raise an undefined variable error.
        width= !local_var
      // as will this
      width= !local_var

In this example, since the `!global_var` variable is first declared at
a higher scope, it is shared among all lower scopes:

    !global_var = 1px
    .foo
      .bar
        !global_var = 2px
        width= !global_var
      .baz
        width= !global_var
      width= !global_var

compiles to:

    .foo {
      width: 2px; }
      .foo .bar {
        width: 2px; }
      .foo .baz {
        width: 2px; }


### Interpolation

Interpolation has been added. This allows SassScript to be used to
create dynamic properties and selectors.  It also cleans up some uses
of dynamic values when dealing with compound properties. Using
interpolation, the result of a SassScript expression can be placed
anywhere:

    !x = 1
    !d = 3
    !property = "border"
    div.#{!property}
      #{!property}: #{!x + !d}px solid
      #{!property}-color: blue

is compiled to:

    div.border {
      border: 4px solid;
      border-color: blue; }

### Sass Functions

SassScript defines some useful functions that are called using the
normal CSS function syntax:

    p
      color = hsl(0, 100%, 50%)

is compiled to:

    #main {
      color: #ff0000; }

The following functions are provided: `hsl`, `percentage`, `round`,
`ceil`, `floor`, and `abs`.  You can define additional functions in
ruby.

See {Sass::Script::Functions} for more information.


### New Options

#### `:line_comments`

To aid in debugging, You may set the `:line_comments` option to
`true`. This will cause the sass engine to insert a comment before
each selector saying where that selector was defined in your sass
code.

#### `:template_location`

The {Sass::Plugin} `:template_location` option now accepts a hash of
sass paths to corresponding css paths. Please be aware that it is
possible to import sass files between these separate locations -- they
are not isolated from each other.

### Miscellaneous Features

#### `@debug` Directive

The `@debug` directive accepts a SassScript expression and emits the
value of that expression to the terminal (stderr).

Example:

    @debug 1px + 2px

During compilation the following will be printed:

    Line 1 DEBUG: 3px

#### Ruby 1.9 Support

Sass now fully supports Ruby 1.9.1.

#### Sass Cache

By default, Sass caches compiled templates and
[partials](SASS_REFERENCE.md.html#partials).  This dramatically speeds
up re-compilation of large collections of Sass files, and works best
if the Sass templates are split up into separate files that are all
[`@import`](SASS_REFERENCE.md.html#import)ed into one large file.

Without a framework, Sass puts the cached templates in the
`.sass-cache` directory.  In Rails and Merb, they go in
`tmp/sass-cache`.  The directory can be customized with the
[`:cache_location`](#cache_location-option) option.  If you don't want
Sass to use caching at all, set the [`:cache`](#cache-option) option
to `false`.<|MERGE_RESOLUTION|>--- conflicted
+++ resolved
@@ -3,7 +3,6 @@
 * Table of contents
 {:toc}
 
-<<<<<<< HEAD
 ## 3.3.0 (Unreleased)
 
 ### Backwards Incompatibilities -- Must Read!
@@ -31,10 +30,7 @@
 
 * `Sass::Script::Number::PRECISION` has been removed.
 
-## 3.2.5 (Unreleased)
-=======
 ## 3.2.5
->>>>>>> f2ff5d2d
 
 * Fix a bug where bogus `@extend` warnings were being generated.
 
