--- conflicted
+++ resolved
@@ -3,7 +3,6 @@
 * Table of contents
 {:toc}
 
-<<<<<<< HEAD
 ## 3.4.0 (Unreleased)
 
 ### Using `&` in SassScript
@@ -102,10 +101,7 @@
   overwritten unless the `!global` flag is used. For example, `$var: value
   !global` will assign to `$var` globally.
 
-## 3.3.5 (Unreleased)
-=======
 ## 3.3.5 (14 April 2014)
->>>>>>> 48f303dd
 
 * Fix `LoadError`s when using `--watch` with the bundled version of Listen.
 
