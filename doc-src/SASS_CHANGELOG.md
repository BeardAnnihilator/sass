--- conflicted
+++ resolved
@@ -3,7 +3,6 @@
 * Table of contents
 {:toc}
 
-<<<<<<< HEAD
 ## 3.4.0 (Unreleased)
 
 ### Using `&` in SassScript
@@ -78,11 +77,10 @@
   default. If there's a global variable with the same name, it won't be
   overwritten unless the `!global` flag is used. For example, `$var: value
   !global` will assign to `$var` globally.
-=======
+
 ## 3.3.2 (11 March 2014)
 
 * Fix a bug with loading the bundled version of Listen.
->>>>>>> 827e186b
 
 ## 3.3.1 (10 March 2014)
 
