--- conflicted
+++ resolved
@@ -3,7 +3,6 @@
 * Table of contents
 {:toc}
 
-<<<<<<< HEAD
 ## 3.1.11 (Unreleased)
 
 * Allow control directives (such as `@if`) to be nested beneath properties.
@@ -13,24 +12,21 @@
 * Properly report `ArgumentError`s that occur within user-defined functions.
 * Don't crash on JRuby if the underlying Java doesn't support every Unicode encoding.
 
-## 3.1.10
-
-* Fix another aspect of the 3.1.8 regression relating to `+`.
-
-## 3.1.9
-
-* Fix a regression in 3.1.8 that broke the `+` combinator in selectors.
-
-* Deprecate the loud-comment flag when used with silent comments (e.g. `//!`).
-  Using it with multi-line comments (e.g. `/*!`) still works.
-=======
-## 3.1.9 (Unreleased)
-
 * Add new updated_stylesheet callback, which is run after the stylesheet has
   been successfully compiled. The old callback updating_stylesheet,
   which is run before compiling, is deprecated and will be removed in a
   future release.
->>>>>>> deb52e24
+
+## 3.1.10
+
+* Fix another aspect of the 3.1.8 regression relating to `+`.
+
+## 3.1.9
+
+* Fix a regression in 3.1.8 that broke the `+` combinator in selectors.
+
+* Deprecate the loud-comment flag when used with silent comments (e.g. `//!`).
+  Using it with multi-line comments (e.g. `/*!`) still works.
 
 ## 3.1.8
 
