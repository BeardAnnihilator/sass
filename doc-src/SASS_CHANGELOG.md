--- conflicted
+++ resolved
@@ -3,7 +3,6 @@
 * Table of contents
 {:toc}
 
-<<<<<<< HEAD
 ## 2.4.0 (Unreleased)
 
 ### Error Backtraces
@@ -52,10 +51,7 @@
 * Displaying the expected strings as strings rather than regular expressions
   whenever possible.
 
-## 2.2.10 (Unreleased)
-=======
 ## [2.2.10](http://github.com/nex3/haml/commit/2.2.10)
->>>>>>> ed62e051
 
 * Add support for attribute selectors with spaces around the `=`.
   For example:
