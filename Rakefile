--- conflicted
+++ resolved
@@ -97,8 +97,6 @@
     sh %{gem install --no-ri pkg/haml-#{File.read('VERSION').strip}}
   end
 
-<<<<<<< HEAD
-=======
   task :release => [:package] do
     name, version = ENV['NAME'], ENV['VERSION']
     raise "Must supply NAME and VERSION for release task." unless name && version
@@ -110,7 +108,6 @@
     sh %{rubyforge add_file    haml #{name} #{version} pkg/#{name}-#{version}.zip}
   end
 
->>>>>>> ac2fd687
   # ----- Documentation -----
 
   require 'rake/rdoctask'
