require 'rubygems'
require 'rake'

# ----- Benchmarking -----

desc <<END
Benchmark haml against ERb.
  TIMES=n sets the number of runs. Defaults to 1000.
END
task :benchmark do
  sh "ruby test/benchmark.rb #{ENV['TIMES']}"
end

# ----- Default: Testing ------

if ENV["RUN_CODE_RUN"] == "true"
  task :default => :"test:rails_compatibility"
else
  task :default => :test
end

require 'rake/testtask'

Rake::TestTask.new do |t|
  t.libs << 'lib'
  test_files = FileList['test/**/*_test.rb']
  test_files.exclude('test/rails/*')
  test_files.exclude('test/haml/spec/*')
  t.test_files = test_files
  t.verbose = true
end
Rake::Task[:test].send(:add_comment, <<END)
To run with an alternate version of Rails, make test/rails a symlink to that version.
END

# ----- Packaging -----

require 'rake/gempackagetask'
load    'haml.gemspec'

Rake::GemPackageTask.new(HAML_GEMSPEC) do |pkg|
  if Rake.application.top_level_tasks.include?('release')
    pkg.need_tar_gz  = true
    pkg.need_tar_bz2 = true
    pkg.need_zip     = true
  end
end

task :revision_file do
  require 'lib/haml'

  release = Rake.application.top_level_tasks.include?('release') || File.exist?('EDGE_GEM_VERSION')
  if Haml.version[:rev] && !release
    File.open('REVISION', 'w') { |f| f.puts Haml.version[:rev] }
  elsif release
    File.open('REVISION', 'w') { |f| f.puts "(release)" }
  else
    File.open('REVISION', 'w') { |f| f.puts "(unknown)" }
  end
end
Rake::Task[:package].prerequisites.insert(0, :revision_file)

# We also need to get rid of this file after packaging.
at_exit { File.delete('REVISION') rescue nil }

desc "Install Haml as a gem."
task :install => [:package] do
  sudo = RUBY_PLATFORM =~ /win32/ ? '' : 'sudo'
  gem  = RUBY_PLATFORM =~ /java/  ? 'jgem' : 'gem' 
  sh %{#{sudo} #{gem} install --no-ri pkg/haml-#{File.read('VERSION').strip}}
end

desc "Release a new Haml package to Rubyforge."
task :release => [:check_release, :release_elpa, :package] do
  name = File.read("VERSION_NAME").strip
  version = File.read("VERSION").strip
  sh %{rubyforge login}
  sh %{rubyforge add_release haml haml "#{name} (v#{version})" pkg/haml-#{version}.gem}
  sh %{rubyforge add_file    haml haml "#{name} (v#{version})" pkg/haml-#{version}.tar.gz}
  sh %{rubyforge add_file    haml haml "#{name} (v#{version})" pkg/haml-#{version}.tar.bz2}
  sh %{rubyforge add_file    haml haml "#{name} (v#{version})" pkg/haml-#{version}.zip}
end

# Releases haml-mode.el and sass-mode.el to ELPA.
task :release_elpa do
  require 'tlsmail'
  require 'time'

  version = File.read("VERSION").strip

  haml_unchanged = mode_unchanged?(:haml, version)
  sass_unchanged = mode_unchanged?(:sass, version)
  next if haml_unchanged && sass_unchanged
  raise "haml-mode.el and sass-mode.el are out of sync." if haml_unchanged ^ sass_unchanged

  if sass_unchanged && File.read("extra/sass-mode.el")
      .include?(";; Package-Requires: ((haml-mode #{sass_unchanged.inspect}))")
    raise "sass-mode.el doesn't require the same version of haml-mode."
  end

  rev = File.read('.git/HEAD').strip
  if rev =~ /^ref: (.*)$/
    rev = File.read(".git/#{$1}").strip
  end

  from = `git config user.email`.strip
  raise "Don't know how to send emails except via Gmail" unless from =~ /@gmail.com$/

  to = "elpa@tromey.com"
  Net::SMTP.enable_tls(OpenSSL::SSL::VERIFY_NONE)
  Net::SMTP.start('smtp.gmail.com', 587, 'gmail.com', from, read_password("GMail Password"), :login) do |smtp|
    smtp.send_message(<<CONTENT, from, to)
From: Nathan Weizenbaum <#{from}>
To: #{to}
Subject: Submitting haml-mode and sass-mode #{version}
Date: #{Time.now.rfc2822}

haml-mode and sass-mode #{version} are packaged and ready to be included in ELPA.
They can be downloaded from:

  http://github.com/nex3/haml/raw/#{rev}/extra/haml-mode.el
  http://github.com/nex3/haml/raw/#{rev}/extra/sass-mode.el
CONTENT
  end
end

# Ensures that the version have been updated for a new release.
task :check_release do
  version = File.read("VERSION").strip
  raise "There have been changes since current version (#{version})" if changed_since?(version)
  raise "VERSION_NAME must not be 'Bleeding Edge'" if File.read("VERSION_NAME") == "Bleeding Edge"
end

# Reads a password from the command line.
#
# @param name [String] The prompt to use to read the password
def read_password(prompt)
  require 'readline'
  system "stty -echo"
  Readline.readline("#{prompt}: ").strip
ensure
  system "stty echo"
  puts
end

# Returns whether or not the repository, or specific files,
# has/have changed since a given revision.
#
# @param rev [String] The revision to check against
# @param files [Array<String>] The files to check.
#   If this is empty, checks the entire repository
def changed_since?(rev, *files)
  IO.popen("git diff --exit-code #{rev} #{files.join(' ')}") {}
  return !$?.success?
end

# Returns whether or not the given Emacs mode file (haml or sass)
# has changed since the given version.
#
# @param mode [String, Symbol] The name of the mode
# @param version [String] The version number
# @return [String, nil] The version number if the version has changed
def mode_unchanged?(mode, version)
  mode_version = File.read("extra/#{mode}-mode.el").scan(/^;; Version: (.*)$/).first.first
  return false if mode_version == version
<<<<<<< HEAD
  return mode_version unless changed_since?(mode_version, "extra/#{mode}-mode.el")
  raise "#{mode}-mode.el version is #{haml_mode_version.inspect}, but it has changed as of #{version.inspect}"
=======
  return true unless changed_since?(mode_version, "extra/#{mode}-mode.el")
  raise "#{mode}-mode.el version is #{version.inspect}, but it has changed as of #{version.inspect}"
>>>>>>> 855de4ac
  return false
end

task :release_edge do
  ensure_git_cleanup do
    puts "#{'=' * 50} Running rake release_edge"

    sh %{git checkout edge-gem}
    sh %{git reset --hard origin/edge-gem}
    sh %{git merge origin/master}

    # Get the current master branch version
    version = File.read('VERSION').strip.split('.').map {|n| n.to_i}
    unless version[1] % 2 == 1 && version[2] == 0
      raise "#{version.join('.')} is not a development version" 
    end

    # Bump the edge gem version
    edge_version = File.read('EDGE_GEM_VERSION').strip.split('.').map {|n| n.to_i}
    if edge_version[0..1] != version[0..1]
      # A new master branch version was released, reset the edge gem version
      edge_version[0..1] = version[0..1]
      edge_version[2] = 0
    else
      # Just bump the teeny version
      edge_version[2] += 1
    end
    edge_version = edge_version.join('.')
    File.open('EDGE_GEM_VERSION', 'w') {|f| f.puts(edge_version)}
    sh %{git commit -m "Bump edge gem version to #{edge_version}." EDGE_GEM_VERSION}
    sh %{git push origin edge-gem}

    # Package the edge gem with the proper version
    File.open('VERSION', 'w') {|f| f.puts(edge_version)}
    sh %{rake package}
    sh %{git checkout VERSION}

    sh %{rubyforge login}
    sh %{rubyforge add_release haml haml-edge "Bleeding Edge (v#{edge_version})" pkg/haml-edge-#{edge_version}.gem}
  end
end

task :watch_for_update do
  sh %{ruby extra/update_watch.rb}
end

# ----- Documentation -----

task :rdoc do
  puts '=' * 100, <<END, '=' * 100
Haml uses the YARD documentation system (http://github.com/lsegal/yard).
Install the yard gem and then run "rake doc".
END
end

begin
  require 'yard'

  YARD::Rake::YardocTask.new do |t|
    t.files = FileList.new('lib/**/*.rb') do |list|
      list.exclude('lib/haml/template/*.rb')
      list.exclude('lib/haml/helpers/action_view_mods.rb')
    end.to_a
    t.options << '--use-cache' if Rake.application.top_level_tasks.include?('redoc')
    t.options += FileList.new('yard/*.rb').to_a.map {|f| ['-e', f]}.flatten
    files = FileList.new('doc-src/*').to_a.sort_by {|s| s.size} + %w[MIT-LICENSE VERSION]
    t.options << '--files' << files.join(',')
  end
  Rake::Task['yardoc'].instance_variable_set('@comment', nil)

  desc "Generate Documentation"
  task :doc => :yardoc
  task :redoc => :yardoc
rescue LoadError
  desc "Generate Documentation"
  task :doc => :rdoc
  task :yardoc => :rdoc
end

task :pages do
  ensure_git_cleanup do
    puts "#{'=' * 50} Running rake pages PROJ=#{ENV["PROJ"].inspect}"
    raise 'No ENV["PROJ"]!' unless proj = ENV["PROJ"]
    sh %{git checkout #{proj}-pages}
    sh %{git reset --hard origin/#{proj}-pages}

    sh %{rake build --trace}
    sh %{rsync -av --delete site/ /var/www/#{proj}-pages}
  end
end

# ----- Coverage -----

begin
  require 'rcov/rcovtask'

  Rcov::RcovTask.new do |t|
    t.test_files = FileList['test/**/*_test.rb']
    t.rcov_opts << '-x' << '"^\/"'
    if ENV['NON_NATIVE']
      t.rcov_opts << "--no-rcovrt"
    end
    t.verbose = true
  end
rescue LoadError; end

# ----- Profiling -----

begin
  require 'ruby-prof'

  desc <<END
Run a profile of haml.
  ENGINE=str sets the engine to be profiled. Defaults to Haml.
  TIMES=n sets the number of runs. Defaults to 1000.
  FILE=str sets the file to profile.
    Defaults to 'standard' for Haml and 'complex' for Sass.
  OUTPUT=str sets the ruby-prof output format.
    Can be Flat, CallInfo, or Graph. Defaults to Flat. Defaults to Flat.
END
  task :profile do
    engine = (ENV['ENGINE'] || 'haml').downcase
    times  = (ENV['TIMES'] || '1000').to_i
    file   = ENV['FILE']

    if engine == 'sass'
      require 'lib/sass'

      file = File.read("#{File.dirname(__FILE__)}/test/sass/templates/#{file || 'complex'}.sass")
      result = RubyProf.profile { times.times { Sass::Engine.new(file).render } }
    else
      require 'lib/haml'

      file = File.read("#{File.dirname(__FILE__)}/test/haml/templates/#{file || 'standard'}.haml")
      obj = Object.new
      Haml::Engine.new(file).def_method(obj, :render)
      result = RubyProf.profile { times.times { obj.render } }
    end

    RubyProf.const_get("#{(ENV['OUTPUT'] || 'Flat').capitalize}Printer").new(result).print 
  end
rescue LoadError; end

# ----- Testing Multiple Rails Versions -----

rails_versions = [
  "v2.3.0",
  "v2.2.2",
  "v2.1.2",
  "v2.0.5"
]

namespace :test do
  desc "Test all supported versions of rails. This takes a while."
  task :rails_compatibility do
    `rm -rf test/rails`
    puts "Checking out rails. Please wait."
    `git clone git://github.com/rails/rails.git test/rails` rescue nil
    begin
      rails_versions.each do |version|
        Dir.chdir "test/rails" do
          `git checkout #{version}`
        end
        puts "Testing Rails #{version}"
        Rake::Task['test'].reenable
        Rake::Task['test'].execute
      end
    ensure
      `rm -rf test/rails`
    end
  end
end

# ----- Handling Updates -----

def ensure_git_cleanup
  yield
ensure
  sh %{git reset --hard HEAD}
  sh %{git clean -xdf}
  sh %{git checkout master}
end

task :handle_update do
  unless ENV["REF"] =~ %r{^refs/heads/(master|(?:haml|sass)-pages)$}
    puts "#{'=' * 20} Ignoring rake handle_update REF=#{ENV["REF"].inspect}"
    next
  end
  branch = $1

  puts
  puts
  puts '=' * 150
  puts "Running rake handle_update REF=#{ENV["REF"].inspect}"

  sh %{git checkout master}
  sh %{git fetch origin}
  sh %{git reset --hard origin/master}

  if branch == "master"
    sh %{rake release_edge --trace}
    sh %{rake pages --trace PROJ=haml}
    sh %{rake pages --trace PROJ=sass}
  elsif branch =~ /^(haml|sass)-pages$/
    sh %{rake pages --trace PROJ=#{$1}}
  end

  puts 'Done running handle_update'
  puts '=' * 150
end<|MERGE_RESOLUTION|>--- conflicted
+++ resolved
@@ -163,13 +163,8 @@
 def mode_unchanged?(mode, version)
   mode_version = File.read("extra/#{mode}-mode.el").scan(/^;; Version: (.*)$/).first.first
   return false if mode_version == version
-<<<<<<< HEAD
   return mode_version unless changed_since?(mode_version, "extra/#{mode}-mode.el")
-  raise "#{mode}-mode.el version is #{haml_mode_version.inspect}, but it has changed as of #{version.inspect}"
-=======
-  return true unless changed_since?(mode_version, "extra/#{mode}-mode.el")
   raise "#{mode}-mode.el version is #{version.inspect}, but it has changed as of #{version.inspect}"
->>>>>>> 855de4ac
   return false
 end
 
